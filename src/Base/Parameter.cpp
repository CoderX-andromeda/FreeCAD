/***************************************************************************
 *   Copyright (c) 2002 Jürgen Riegel <juergen.riegel@web.de>              *
 *                                                                         *
 *   This file is part of the FreeCAD CAx development system.              *
 *                                                                         *
 *   This program is free software; you can redistribute it and/or modify  *
 *   it under the terms of the GNU Library General Public License (LGPL)   *
 *   as published by the Free Software Foundation; either version 2 of     *
 *   the License, or (at your option) any later version.                   *
 *   for detail see the LICENCE text file.                                 *
 *                                                                         *
 *   FreeCAD is distributed in the hope that it will be useful,            *
 *   but WITHOUT ANY WARRANTY; without even the implied warranty of        *
 *   MERCHANTABILITY or FITNESS FOR A PARTICULAR PURPOSE.  See the         *
 *   GNU Library General Public License for more details.                  *
 *                                                                         *
 *   You should have received a copy of the GNU Library General Public     *
 *   License along with FreeCAD; if not, write to the Free Software        *
 *   Foundation, Inc., 59 Temple Place, Suite 330, Boston, MA  02111-1307  *
 *   USA                                                                   *
 *                                                                         *
 ***************************************************************************/


#include "PreCompiled.h"

#ifndef _PreComp_
#   include <cassert>
#   include <memory>
#   include <xercesc/dom/DOM.hpp>
#   include <xercesc/framework/LocalFileFormatTarget.hpp>
#   include <xercesc/framework/LocalFileInputSource.hpp>
#   include <xercesc/framework/MemBufFormatTarget.hpp>
#   include <xercesc/framework/MemBufInputSource.hpp>
#   include <xercesc/parsers/XercesDOMParser.hpp>
#   include <xercesc/sax/ErrorHandler.hpp>
#   include <xercesc/sax/SAXParseException.hpp>
#   include <sstream>
#   include <string>
#   include <utility>
#endif

#ifdef FC_OS_LINUX
#   include <unistd.h>
#endif

#include <boost/algorithm/string.hpp>

#include "Parameter.h"
#include "Parameter.inl"
#include "Console.h"
#include "Exception.h"
#include "Tools.h"

FC_LOG_LEVEL_INIT("Parameter", true, true)


XERCES_CPP_NAMESPACE_USE
using namespace Base;


#include "XMLTools.h"

//**************************************************************************
//**************************************************************************
// private classes declaration:
// - DOMTreeErrorReporter
// - StrX
// - DOMPrintFilter
// - DOMPrintErrorHandler
// - XStr
//++++++++++++++++++++++++++++++++++++++++++++++++++++++++++++++++++++++++++


<<<<<<< HEAD
DOMTreeErrorReporter::DOMTreeErrorReporter():
	fSawErrors(false) {
}
=======
class DOMTreeErrorReporter : public ErrorHandler
{
public:
    // -----------------------------------------------------------------------
    //  Constructors and Destructor
    // -----------------------------------------------------------------------
    DOMTreeErrorReporter() = default;

    ~DOMTreeErrorReporter() override = default;
>>>>>>> a2735416

void DOMTreeErrorReporter::warning(const SAXParseException&)
{
	//
	// Ignore all warnings.
	//
}

void DOMTreeErrorReporter::error(const SAXParseException& toCatch)
{
	fSawErrors = true;
	std::cerr << "Error at file \"" << StrX(toCatch.getSystemId())
	<< "\", line " << toCatch.getLineNumber()
	<< ", column " << toCatch.getColumnNumber()
	<< "\n   Message: " << StrX(toCatch.getMessage()) << std::endl;
}

void DOMTreeErrorReporter::fatalError(const SAXParseException& toCatch)
{
	fSawErrors = true;
	std::cerr << "Fatal Error at file \"" << StrX(toCatch.getSystemId())
	<< "\", line " << toCatch.getLineNumber()
	<< ", column " << toCatch.getColumnNumber()
	<< "\n   Message: " << StrX(toCatch.getMessage()) << std::endl;
}

<<<<<<< HEAD
void DOMTreeErrorReporter::resetErrors()
{
	// No-op in this case
}
=======
    // -----------------------------------------------------------------------
    //  Private data members
    //
    //  fSawErrors
    //      This is set if we get any errors, and is queryable via a getter
    //      method. Its used by the main code to suppress output if there are
    //      errors.
    // -----------------------------------------------------------------------
    bool    fSawErrors{false};
};
>>>>>>> a2735416

inline bool DOMTreeErrorReporter::getSawErrors() const
{
    return fSawErrors;
}

class DOMPrintFilter : public DOMLSSerializerFilter
{
public:

    /** @name Constructors */
    explicit DOMPrintFilter(ShowType whatToShow = DOMNodeFilter::SHOW_ALL);
    //@{

    /** @name Destructors */
    ~DOMPrintFilter() override = default;
    //@{

    /** @ interface from DOMWriterFilter */
    FilterAction acceptNode(const XERCES_CPP_NAMESPACE_QUALIFIER DOMNode*) const override;
    //@{

    ShowType getWhatToShow() const override {
        return fWhatToShow;
    }

    // unimplemented copy ctor and assignment operator
    DOMPrintFilter(const DOMPrintFilter&) = delete;
    DOMPrintFilter & operator = (const DOMPrintFilter&) = delete;

   ShowType fWhatToShow;
};
class DOMPrintErrorHandler : public DOMErrorHandler
{
public:

    DOMPrintErrorHandler() = default;
    ~DOMPrintErrorHandler() override = default;

    /** @name The error handler interface */
    bool handleError(const DOMError& domError) override;
    void resetErrors() {}

    /* Unimplemented constructors and operators */
    explicit DOMPrintErrorHandler(const DOMErrorHandler&) = delete;
    void operator=(const DOMErrorHandler&) = delete;

};
//**************************************************************************
//**************************************************************************
// ParameterManager
//++++++++++++++++++++++++++++++++++++++++++++++++++++++++++++++++++++++++++


//**************************************************************************
// Construction/Destruction


/** Default construction
  */
ParameterGrp::ParameterGrp(XERCES_CPP_NAMESPACE_QUALIFIER DOMElement *GroupNode,
                           const char* sName,
                           ParameterGrp *Parent)
        : Base::Handled(), Subject<const char*>()
        , _pGroupNode(GroupNode)
        , _Parent(Parent)
{
    if (sName) _cName=sName;
    if (_Parent) _Manager = _Parent->_Manager;
}


/** Destruction
  * complete destruction of the object
  */
ParameterGrp::~ParameterGrp()
{
    for (auto &v : _GroupMap) {
        v.second->_Parent = nullptr;
        v.second->_Manager = nullptr;
    }
    if (_Detached && _pGroupNode)
        _pGroupNode->release();
}

//**************************************************************************
// Access methods

void ParameterGrp::copyTo(Base::Reference<ParameterGrp> Grp)
{
    if (Grp == this)
        return;

    // delete previous content
    Grp->Clear(true);

    // copy all
    insertTo(Grp);
}

void ParameterGrp::insertTo(Base::Reference<ParameterGrp> Grp)
{
    if (Grp == this)
        return;

    // copy group
    std::vector<Base::Reference<ParameterGrp> > Grps = GetGroups();
    std::vector<Base::Reference<ParameterGrp> >::iterator It1;
    for (It1 = Grps.begin();It1 != Grps.end();++It1)
        (*It1)->insertTo(Grp->GetGroup((*It1)->GetGroupName()));

    // copy strings
    std::vector<std::pair<std::string,std::string> > StringMap = GetASCIIMap();
    std::vector<std::pair<std::string,std::string> >::iterator It2;
    for (It2 = StringMap.begin();It2 != StringMap.end();++It2)
        Grp->SetASCII(It2->first.c_str(),It2->second.c_str());

    // copy bool
    std::vector<std::pair<std::string,bool> > BoolMap = GetBoolMap();
    std::vector<std::pair<std::string,bool> >::iterator It3;
    for (It3 = BoolMap.begin();It3 != BoolMap.end();++It3)
        Grp->SetBool(It3->first.c_str(),It3->second);

    // copy int
    std::vector<std::pair<std::string,long> > IntMap = GetIntMap();
    std::vector<std::pair<std::string,long> >::iterator It4;
    for (It4 = IntMap.begin();It4 != IntMap.end();++It4)
        Grp->SetInt(It4->first.c_str(),It4->second);

    // copy float
    std::vector<std::pair<std::string,double> > FloatMap = GetFloatMap();
    std::vector<std::pair<std::string,double> >::iterator It5;
    for (It5 = FloatMap.begin();It5 != FloatMap.end();++It5)
        Grp->SetFloat(It5->first.c_str(),It5->second);

    // copy uint
    std::vector<std::pair<std::string,unsigned long> > UIntMap = GetUnsignedMap();
    std::vector<std::pair<std::string,unsigned long> >::iterator It6;
    for (It6 = UIntMap.begin();It6 != UIntMap.end();++It6)
        Grp->SetUnsigned(It6->first.c_str(),It6->second);
}

void ParameterGrp::exportTo(const char* FileName)
{
    auto Mngr = ParameterManager::Create();

    Mngr->CreateDocument();

    // copy all into the new document
    insertTo(Base::Reference<ParameterGrp>(Mngr));

    Mngr->SaveDocument(FileName);
}

void ParameterGrp::importFrom(const char* FileName)
{
    auto Mngr = ParameterManager::Create();

    if (Mngr->LoadDocument(FileName) != 1)
        throw FileException("ParameterGrp::import() cannot load document", FileName);

    Mngr->copyTo(Base::Reference<ParameterGrp>(this));
}

void ParameterGrp::insert(const char* FileName)
{
    auto Mngr = ParameterManager::Create();

    if (Mngr->LoadDocument(FileName) != 1)
        throw FileException("ParameterGrp::import() cannot load document", FileName);

    Mngr->insertTo(Base::Reference<ParameterGrp>(this));
}

void ParameterGrp::revert(const char* FileName)
{
    auto Mngr = ParameterManager::Create();

    if (Mngr->LoadDocument(FileName) != 1)
        throw FileException("ParameterGrp::revert() cannot load document", FileName);

    revert(Base::Reference<ParameterGrp>(Mngr));
}

void ParameterGrp::revert(Base::Reference<ParameterGrp> Grp)
{
    if (Grp == this)
        return;

    for (auto &grp : Grp->GetGroups()) {
        if (HasGroup(grp->GetGroupName()))
            GetGroup(grp->GetGroupName())->revert(grp);
    }

    for (const auto &v : Grp->GetASCIIMap()) {
        if (GetASCII(v.first.c_str(), v.second.c_str()) == v.second)
            RemoveASCII(v.first.c_str());
    }

    for (const auto &v : Grp->GetBoolMap()) {
        if (GetBool(v.first.c_str(), v.second) == v.second)
            RemoveBool(v.first.c_str());
    }

    for (const auto &v : Grp->GetIntMap()) {
        if (GetInt(v.first.c_str(), v.second) == v.second)
            RemoveInt(v.first.c_str());
    }

    for (const auto &v : Grp->GetUnsignedMap()) {
        if (GetUnsigned(v.first.c_str(), v.second) == v.second)
            RemoveUnsigned(v.first.c_str());
    }

    for (const auto &v : Grp->GetFloatMap()) {
        if (GetFloat(v.first.c_str(), v.second) == v.second)
            RemoveFloat(v.first.c_str());
    }
}

XERCES_CPP_NAMESPACE_QUALIFIER DOMElement *
ParameterGrp::CreateElement(XERCES_CPP_NAMESPACE_QUALIFIER DOMElement *Start, const char* Type, const char* Name)
{
    if (XMLString::compareString(Start->getNodeName(), XStr("FCParamGroup").unicodeForm()) != 0 &&
        XMLString::compareString(Start->getNodeName(), XStr("FCParameters").unicodeForm()) != 0) {
        Base::Console().Warning("CreateElement: %s cannot have the element %s of type %s\n", StrX(Start->getNodeName()).c_str(), Name, Type);
        return nullptr;
    }

    if (_Detached && _Parent) {
        // re-attach the group
        _Parent->_GetGroup(_cName.c_str());
    }

    XERCES_CPP_NAMESPACE_QUALIFIER DOMDocument *pDocument = Start->getOwnerDocument();

    auto pcElem = pDocument->createElement(XStr(Type).unicodeForm());
    pcElem-> setAttribute(XStr("Name").unicodeForm(), XStr(Name).unicodeForm());
    Start->appendChild(pcElem);

    return pcElem;
}

Base::Reference<ParameterGrp> ParameterGrp::GetGroup(const char* Name)
{
    if (!Name)
        throw Base::ValueError("Empty group name");

    Base::Reference<ParameterGrp> hGrp = this;
    std::vector<std::string> tokens;
    boost::split(tokens, Name, boost::is_any_of("/"));
    for (auto &token : tokens) {
        boost::trim(token);
        if (token.empty())
            continue;
        hGrp = hGrp->_GetGroup(token.c_str());
        if (!hGrp) {
            // The group is clearing. Return some dummy group to avoid caller
            // crashing for backward compatibility.
            hGrp = new ParameterGrp();
            hGrp->_cName = Name;
            break;
        }
    }
    if (hGrp == this)
        throw Base::ValueError("Empty group name");
    return hGrp;
}

Base::Reference<ParameterGrp> ParameterGrp::_GetGroup(const char* Name)
{
    Base::Reference<ParameterGrp> rParamGrp;
    if (!_pGroupNode) {
        if (FC_LOG_INSTANCE.isEnabled(FC_LOGLEVEL_LOG))
            FC_WARN("Adding group " << Name << " in an orphan group " << _cName);
        return rParamGrp;
    }
    if (_Clearing) {
        if (FC_LOG_INSTANCE.isEnabled(FC_LOGLEVEL_LOG))
            FC_WARN("Adding group " << Name << " while clearing " << GetPath());
        return rParamGrp;
    }

    DOMElement *pcTemp{};

    // search if Group node already there
    pcTemp = FindElement(_pGroupNode,"FCParamGroup",Name);

    // already created?
    if (!(rParamGrp=_GroupMap[Name]).isValid()) {
        if (!pcTemp)
            pcTemp = CreateElement(_pGroupNode,"FCParamGroup",Name);
        // create and register handle
        rParamGrp = Base::Reference<ParameterGrp> (new ParameterGrp(pcTemp,Name,this));
        _GroupMap[Name] = rParamGrp;
    } else if (!pcTemp) {
        _pGroupNode->appendChild(rParamGrp->_pGroupNode);
        rParamGrp->_Detached = false;
        if (this->_Detached && this->_Parent) {
            // Re-attach the group. Note that this may fail if the parent is
            // clearing. That's why we check this->_Detached below.
            this->_Parent->_GetGroup(_cName.c_str());
        }
    }

    if (!pcTemp && !this->_Detached)
        _Notify(ParamType::FCGroup, Name, Name);

    return rParamGrp;
}

std::string ParameterGrp::GetPath() const
{
    std::string path;
    if (_Parent && _Parent != _Manager)
        path = _Parent->GetPath();
    if (path.size() && _cName.size())
        path += "/";
    path += _cName;
    return path;
}

std::vector<Base::Reference<ParameterGrp> > ParameterGrp::GetGroups()
{
    Base::Reference<ParameterGrp> rParamGrp;
    std::vector<Base::Reference<ParameterGrp> >  vrParamGrp;

    if (!_pGroupNode)
        return vrParamGrp;

    std::string Name;

    DOMElement *pcTemp = FindElement(_pGroupNode,"FCParamGroup");
    while (pcTemp) {
        Name = StrX(pcTemp->getAttributes()->getNamedItem(XStr("Name").unicodeForm())->getNodeValue()).c_str();
        // already created?
        if (!(rParamGrp=_GroupMap[Name]).isValid()) {
            rParamGrp = Base::Reference<ParameterGrp> (new ParameterGrp(pcTemp,Name.c_str(),this));
            _GroupMap[Name] = rParamGrp;
        }
        vrParamGrp.push_back( rParamGrp );
        // go to next
        pcTemp = FindNextElement(pcTemp,"FCParamGroup");
    }

    return vrParamGrp;
}

/// test if this group is empty
bool ParameterGrp::IsEmpty() const
{
    if ( _pGroupNode && _pGroupNode->getFirstChild() )
        return false;
    else
        return true;
}

/// test if a special sub group is in this group
bool ParameterGrp::HasGroup(const char* Name) const
{
    if (_GroupMap.find(Name) != _GroupMap.end())
        return true;

    if (_pGroupNode && FindElement(_pGroupNode,"FCParamGroup",Name) != nullptr)
        return true;

    return false;
}

const char *ParameterGrp::TypeName(ParamType Type)
{
    switch(Type) {
    case ParamType::FCBool:
        return "FCBool";
    case ParamType::FCInt:
        return "FCInt";
    case ParamType::FCUInt:
        return "FCUInt";
    case ParamType::FCText:
        return "FCText";
    case ParamType::FCFloat:
        return "FCFloat";
    case ParamType::FCGroup:
        return "FCParamGroup";
    default:
        return nullptr;
    }
}

ParameterGrp::ParamType ParameterGrp::TypeValue(const char *Name)
{
    if (Name) {
        if (boost::equals(Name, "FCBool"))
            return ParamType::FCBool;
        if (boost::equals(Name, "FCInt"))
            return ParamType::FCInt;
        if (boost::equals(Name, "FCUInt"))
            return ParamType::FCUInt;
        if (boost::equals(Name, "FCText"))
            return ParamType::FCText;
        if (boost::equals(Name, "FCFloat"))
            return ParamType::FCFloat;
        if (boost::equals(Name, "FCParamGroup"))
            return ParamType::FCGroup;
    }
    return ParamType::FCInvalid;
}

void ParameterGrp::SetAttribute(ParamType Type, const char *Name, const char *Value)
{
    switch(Type) {
    case ParamType::FCBool:
    case ParamType::FCInt:
    case ParamType::FCUInt:
    case ParamType::FCFloat:
        return _SetAttribute(Type, Name, Value);
    case ParamType::FCText:
        return SetASCII(Name, Value);
    case ParamType::FCGroup:
        RenameGrp(Name, Value);
        break;
    default:
        break;
    }
}

void ParameterGrp::RemoveAttribute(ParamType Type, const char *Name)
{
    switch(Type) {
    case ParamType::FCBool:
        return RemoveBool(Name);
    case ParamType::FCInt:
        return RemoveInt(Name);
    case ParamType::FCUInt:
        return RemoveUnsigned(Name);
    case ParamType::FCText:
        return RemoveASCII(Name);
    case ParamType::FCFloat:
        return RemoveFloat(Name);
    case ParamType::FCGroup:
        return RemoveGrp(Name);
    default:
        break;
    }
}

const char *
ParameterGrp::GetAttribute(ParamType Type,
                           const char *Name,
                           std::string &Value,
                           const char *Default) const
{
    if (!_pGroupNode)
        return Default;

    const char *T = TypeName(Type);
    if (!T)
        return Default;

    DOMElement *pcElem = FindElement(_pGroupNode,T,Name);
    if (!pcElem)
        return Default;

    if (Type == ParamType::FCText)
        Value = GetASCII(Name, Default);
    else if (Type != ParamType::FCGroup)
        Value = StrX(pcElem->getAttribute(XStr("Value").unicodeForm())).c_str();
    return Value.c_str();
}

std::vector<std::pair<std::string, std::string>>
ParameterGrp::GetAttributeMap(ParamType Type, const char *sFilter) const
{
    std::vector<std::pair<std::string, std::string>> res;
    if (!_pGroupNode)
        return res;

    const char *T = TypeName(Type);
    if (!T)
        return res;

    std::string Name;

    DOMElement *pcTemp = FindElement(_pGroupNode, T);
    while ( pcTemp) {
        Name = StrX(static_cast<DOMElement*>(
                    pcTemp)->getAttributes()->getNamedItem(
                        XStr("Name").unicodeForm())->getNodeValue()).c_str();
        // check on filter condition
        if (!sFilter || Name.find(sFilter)!= std::string::npos) {
            if (Type == ParamType::FCGroup)
                res.emplace_back(Name, std::string());
            else
                res.emplace_back(Name, StrX(static_cast<DOMElement*>(pcTemp)->getAttribute(
                            XStr("Value").unicodeForm())).c_str());
        }
        pcTemp = FindNextElement(pcTemp,T);
    }
    return res;
}

void ParameterGrp::_Notify(ParamType Type, const char *Name, const char *Value)
{
    if (_Manager)
        _Manager->signalParamChanged(this, Type, Name, Value);
}

void ParameterGrp::_SetAttribute(ParamType T, const char *Name, const char *Value)
{ 
    const char *Type = TypeName(T);
    if (!Type)
        return;
    if (!_pGroupNode) {
        if (FC_LOG_INSTANCE.isEnabled(FC_LOGLEVEL_LOG))
            FC_WARN("Setting attribute " << Type << ":"
                    << Name << " in an orphan group " << _cName);
        return;
    }
    if (_Clearing) {
        if (FC_LOG_INSTANCE.isEnabled(FC_LOGLEVEL_LOG))
            FC_WARN("Adding attribute " << Type << ":"
                    << Name << " while clearing " << GetPath());
        return;
    }

    // find or create the Element
    DOMElement *pcElem = FindOrCreateElement(_pGroupNode,Type,Name);
    if (pcElem) {
        XStr attr("Value");
        // set the value only if different
        if (strcmp(StrX(pcElem->getAttribute(attr.unicodeForm())).c_str(),Value)!=0) {
            pcElem->setAttribute(attr.unicodeForm(), XStr(Value).unicodeForm());
            // trigger observer
            _Notify(T, Name, Value);
        }
        // For backward compatibility, old observer gets notified regardless of
        // value changes or not.
        Notify(Name);
    }
}

bool ParameterGrp::GetBool(const char* Name, bool bPreset) const
{
    if (!_pGroupNode)
        return bPreset;

    // check if Element in group
    DOMElement *pcElem = FindElement(_pGroupNode,"FCBool",Name);
    // if not return preset
    if (!pcElem)
        return bPreset;
    // if yes check the value and return
    if (strcmp(StrX(pcElem->getAttribute(XStr("Value").unicodeForm())).c_str(),"1"))
        return false;
    else
        return true;
}

void  ParameterGrp::SetBool(const char* Name, bool bValue)
{
    _SetAttribute(ParamType::FCBool, Name, bValue?"1":"0");
}

std::vector<bool> ParameterGrp::GetBools(const char * sFilter) const
{
    std::vector<bool>  vrValues;
    if (!_pGroupNode)
        return vrValues;

    std::string Name;

    DOMElement *pcTemp = FindElement(_pGroupNode,"FCBool");
    while ( pcTemp) {
        Name = StrX(pcTemp->getAttribute(XStr("Name").unicodeForm())).c_str();
        // check on filter condition
        if (!sFilter || Name.find(sFilter)!= std::string::npos) {
            if (strcmp(StrX(pcTemp->getAttribute(XStr("Value").unicodeForm())).c_str(),"1"))
                vrValues.push_back(false);
            else
                vrValues.push_back(true);
        }
        pcTemp = FindNextElement(pcTemp,"FCBool");
    }

    return vrValues;
}

std::vector<std::pair<std::string,bool> > ParameterGrp::GetBoolMap(const char * sFilter) const
{
    std::vector<std::pair<std::string,bool> >  vrValues;
    if (!_pGroupNode)
        return vrValues;

    std::string Name;

    DOMElement *pcTemp = FindElement(_pGroupNode,"FCBool");
    while ( pcTemp) {
        Name = StrX(pcTemp->getAttribute(XStr("Name").unicodeForm())).c_str();
        // check on filter condition
        if (!sFilter || Name.find(sFilter) != std::string::npos) {
            if (strcmp(StrX(pcTemp->getAttribute(XStr("Value").unicodeForm())).c_str(),"1"))
                vrValues.emplace_back(Name, false);
            else
                vrValues.emplace_back(Name, true);
        }
        pcTemp = FindNextElement(pcTemp,"FCBool");
    }

    return vrValues;
}

long ParameterGrp::GetInt(const char* Name, long lPreset) const
{
    if (!_pGroupNode)
        return lPreset;

    // check if Element in group
    DOMElement *pcElem = FindElement(_pGroupNode,"FCInt",Name);
    // if not return preset
    if (!pcElem)
        return lPreset;
    // if yes check the value and return
    return atol (StrX(pcElem->getAttribute(XStr("Value").unicodeForm())).c_str());
}

void  ParameterGrp::SetInt(const char* Name, long lValue)
{
    char cBuf[256];
    sprintf(cBuf,"%li",lValue);
    _SetAttribute(ParamType::FCInt, Name, cBuf);
}

std::vector<long> ParameterGrp::GetInts(const char * sFilter) const
{
    std::vector<long>  vrValues;
    if (!_pGroupNode)
        return vrValues;

    std::string Name;

    DOMElement *pcTemp = FindElement(_pGroupNode,"FCInt") ;
    while ( pcTemp ) {
        Name = StrX(pcTemp->getAttribute(XStr("Name").unicodeForm())).c_str();
        // check on filter condition
        if (!sFilter || Name.find(sFilter) != std::string::npos) {
            vrValues.push_back(atol(StrX(pcTemp->getAttribute(XStr("Value").unicodeForm())).c_str()) );
        }
        pcTemp = FindNextElement(pcTemp,"FCInt") ;
    }

    return vrValues;
}

std::vector<std::pair<std::string,long> > ParameterGrp::GetIntMap(const char * sFilter) const
{
    std::vector<std::pair<std::string,long> > vrValues;
    if (!_pGroupNode)
        return vrValues;

    std::string Name;

    DOMElement *pcTemp = FindElement(_pGroupNode,"FCInt") ;
    while ( pcTemp ) {
        Name = StrX(pcTemp->getAttribute(XStr("Name").unicodeForm())).c_str();
        // check on filter condition
        if (!sFilter || Name.find(sFilter) != std::string::npos) {
            vrValues.emplace_back(Name,
                               ( atol (StrX(pcTemp->getAttribute(XStr("Value").unicodeForm())).c_str())));
        }
        pcTemp = FindNextElement(pcTemp,"FCInt") ;
    }

    return vrValues;
}

unsigned long ParameterGrp::GetUnsigned(const char* Name, unsigned long lPreset) const
{
    if (!_pGroupNode)
        return lPreset;

    // check if Element in group
    DOMElement *pcElem = FindElement(_pGroupNode,"FCUInt",Name);
    // if not return preset
    if (!pcElem)
        return lPreset;
    // if yes check the value and return
    return strtoul (StrX(pcElem->getAttribute(XStr("Value").unicodeForm())).c_str(),nullptr,10);
}

void  ParameterGrp::SetUnsigned(const char* Name, unsigned long lValue)
{
    char cBuf[256];
    sprintf(cBuf,"%lu",lValue);
    _SetAttribute(ParamType::FCUInt, Name, cBuf);
}

std::vector<unsigned long> ParameterGrp::GetUnsigneds(const char * sFilter) const
{
    std::vector<unsigned long>  vrValues;
    if (!_pGroupNode)
        return vrValues;

    std::string Name;

    DOMElement *pcTemp = FindElement(_pGroupNode,"FCUInt");
    while ( pcTemp ) {
        Name = StrX(pcTemp->getAttribute(XStr("Name").unicodeForm())).c_str();
        // check on filter condition
        if (!sFilter || Name.find(sFilter) != std::string::npos) {
            vrValues.push_back( strtoul (StrX(pcTemp->getAttribute(XStr("Value").unicodeForm())).c_str(),nullptr,10) );
        }
        pcTemp = FindNextElement(pcTemp,"FCUInt") ;
    }

    return vrValues;
}

std::vector<std::pair<std::string,unsigned long> > ParameterGrp::GetUnsignedMap(const char * sFilter) const
{
    std::vector<std::pair<std::string,unsigned long> > vrValues;
    if (!_pGroupNode)
        return vrValues;

    std::string Name;

    DOMElement *pcTemp = FindElement(_pGroupNode,"FCUInt");
    while ( pcTemp ) {
        Name = StrX(pcTemp->getAttribute(XStr("Name").unicodeForm())).c_str();
        // check on filter condition
        if (!sFilter || Name.find(sFilter) != std::string::npos) {
            vrValues.emplace_back(Name,
                               ( strtoul (StrX(pcTemp->getAttribute(XStr("Value").unicodeForm())).c_str(),nullptr,10) ));
        }
        pcTemp = FindNextElement(pcTemp,"FCUInt");
    }

    return vrValues;
}

double ParameterGrp::GetFloat(const char* Name, double dPreset) const
{
    if (!_pGroupNode)
        return dPreset;

    // check if Element in group
    DOMElement *pcElem = FindElement(_pGroupNode,"FCFloat",Name);
    // if not return preset
    if (!pcElem)
        return dPreset;
    // if yes check the value and return
    return atof (StrX(pcElem->getAttribute(XStr("Value").unicodeForm())).c_str());
}

void  ParameterGrp::SetFloat(const char* Name, double dValue)
{
    char cBuf[256];
    sprintf(cBuf,"%.12f",dValue); // use %.12f instead of %f to handle values < 1.0e-6
    _SetAttribute(ParamType::FCFloat, Name, cBuf);
}

std::vector<double> ParameterGrp::GetFloats(const char * sFilter) const
{
    std::vector<double>  vrValues;
    if (!_pGroupNode)
        return vrValues;

    std::string Name;

    DOMElement *pcTemp = FindElement(_pGroupNode,"FCFloat") ;
    while ( pcTemp ) {
        Name = StrX(pcTemp->getAttribute(XStr("Name").unicodeForm())).c_str();
        // check on filter condition
        if (!sFilter || Name.find(sFilter) != std::string::npos) {
            vrValues.push_back( atof (StrX(pcTemp->getAttribute(XStr("Value").unicodeForm())).c_str()) );
        }
        pcTemp = FindNextElement(pcTemp,"FCFloat");
    }

    return vrValues;
}

std::vector<std::pair<std::string,double> > ParameterGrp::GetFloatMap(const char * sFilter) const
{
    std::vector<std::pair<std::string,double> > vrValues;
    if (!_pGroupNode)
        return vrValues;

    std::string Name;

    DOMElement *pcTemp = FindElement(_pGroupNode,"FCFloat") ;
    while ( pcTemp ) {
        Name = StrX(pcTemp->getAttribute(XStr("Name").unicodeForm())).c_str();
        // check on filter condition
        if (!sFilter || Name.find(sFilter) != std::string::npos) {
            vrValues.emplace_back(Name,
                               ( atof (StrX(pcTemp->getAttribute(XStr("Value").unicodeForm())).c_str())));
        }
        pcTemp = FindNextElement(pcTemp,"FCFloat");
    }

    return vrValues;
}


void  ParameterGrp::SetASCII(const char* Name, const char *sValue)
{
    if (!_pGroupNode) {
        if (FC_LOG_INSTANCE.isEnabled(FC_LOGLEVEL_LOG))
            FC_WARN("Setting attribute " << "FCText:"
                    << Name << " in an orphan group " << _cName);
        return;
    }
    if (_Clearing) {
        if (FC_LOG_INSTANCE.isEnabled(FC_LOGLEVEL_LOG))
            FC_WARN("Adding attribute " << "FCText:"
                    << Name << " while clearing " << GetPath());
        return;
    }

    bool isNew = false;
    DOMElement *pcElem = FindElement(_pGroupNode,"FCText",Name);
    if (!pcElem) {
        pcElem = CreateElement(_pGroupNode,"FCText",Name);
        isNew = true;
    }
    if (pcElem) {
        // and set the value
        DOMNode *pcElem2 = pcElem->getFirstChild();
        if (!pcElem2) {
            XERCES_CPP_NAMESPACE_QUALIFIER DOMDocument *pDocument = _pGroupNode->getOwnerDocument();
            DOMText *pText = pDocument->createTextNode(XUTF8Str(sValue).unicodeForm());
            pcElem->appendChild(pText);
            if (isNew  || sValue[0]!=0)
                _Notify(ParamType::FCText, Name, sValue);
        }
        else if (strcmp(StrXUTF8(pcElem2->getNodeValue()).c_str(), sValue)!=0) {
            pcElem2->setNodeValue(XUTF8Str(sValue).unicodeForm());
            _Notify(ParamType::FCText, Name, sValue);
        }
        // trigger observer
        Notify(Name);
    }
}

std::string ParameterGrp::GetASCII(const char* Name, const char * pPreset) const
{
    if (!_pGroupNode)
        return pPreset ? pPreset : "";

    // check if Element in group
    DOMElement *pcElem = FindElement(_pGroupNode,"FCText",Name);
    // if not return preset
    if (!pcElem) {
        if (!pPreset)
            return {};
        return {pPreset};
    }
    // if yes check the value and return
    DOMNode *pcElem2 = pcElem->getFirstChild();
    if (pcElem2)
        return {StrXUTF8(pcElem2->getNodeValue()).c_str()};
    return {};
}

std::vector<std::string> ParameterGrp::GetASCIIs(const char * sFilter) const
{
    std::vector<std::string>  vrValues;
    if (!_pGroupNode)
        return vrValues;

    std::string Name;

    DOMElement *pcTemp = FindElement(_pGroupNode,"FCText");
    while ( pcTemp  ) {
        Name = StrXUTF8(pcTemp->getAttribute(XStr("Name").unicodeForm())).c_str();
        // check on filter condition
        if (!sFilter || Name.find(sFilter) != std::string::npos) {
            // retrieve the text element
            DOMNode *pcElem2 = pcTemp->getFirstChild();
            if (pcElem2)
                vrValues.emplace_back(StrXUTF8(pcElem2->getNodeValue()).c_str() );
            else
                vrValues.emplace_back(""); // For a string, an empty value is possible and allowed
        }
        pcTemp = FindNextElement(pcTemp,"FCText");
    }

    return vrValues;
}

std::vector<std::pair<std::string,std::string> > ParameterGrp::GetASCIIMap(const char * sFilter) const
{
    std::vector<std::pair<std::string,std::string> >  vrValues;
    if (!_pGroupNode)
        return vrValues;

    std::string Name;

    DOMElement *pcTemp = FindElement(_pGroupNode,"FCText");
    while ( pcTemp) {
        Name = StrXUTF8(pcTemp->getAttribute(XStr("Name").unicodeForm())).c_str();
        // check on filter condition
        if (!sFilter || Name.find(sFilter) != std::string::npos) {
            // retrieve the text element
            DOMNode *pcElem2 = pcTemp->getFirstChild();
            if (pcElem2)
                vrValues.emplace_back(Name, std::string(StrXUTF8(pcElem2->getNodeValue()).c_str()));
            else
                vrValues.emplace_back(Name, std::string()); // For a string, an empty value is possible and allowed
        }
        pcTemp = FindNextElement(pcTemp,"FCText");
    }

    return vrValues;
}

//**************************************************************************
// Access methods

void ParameterGrp::RemoveASCII(const char* Name)
{
    if (!_pGroupNode)
        return;

    // check if Element in group
    DOMElement *pcElem = FindElement(_pGroupNode,"FCText",Name);
    // if not return
    if (!pcElem)
        return;

    DOMNode* node = _pGroupNode->removeChild(pcElem);
    node->release();

    // trigger observer
    _Notify(ParamType::FCText, Name, nullptr);
    Notify(Name);
}

void ParameterGrp::RemoveBool(const char* Name)
{
    if (!_pGroupNode)
        return;

    // check if Element in group
    DOMElement *pcElem = FindElement(_pGroupNode,"FCBool",Name);
    // if not return
    if (!pcElem)
        return;

    DOMNode* node = _pGroupNode->removeChild(pcElem);
    node->release();

    // trigger observer
    _Notify(ParamType::FCBool, Name, nullptr);
    Notify(Name);
}


void ParameterGrp::RemoveFloat(const char* Name)
{
    if (!_pGroupNode)
        return;

    // check if Element in group
    DOMElement *pcElem = FindElement(_pGroupNode,"FCFloat",Name);
    // if not return
    if (!pcElem)
        return;

    DOMNode* node = _pGroupNode->removeChild(pcElem);
    node->release();

    // trigger observer
    _Notify(ParamType::FCFloat,Name, nullptr);
    Notify(Name);
}

void ParameterGrp::RemoveInt(const char* Name)
{
    if (!_pGroupNode)
        return;

    // check if Element in group
    DOMElement *pcElem = FindElement(_pGroupNode,"FCInt",Name);
    // if not return
    if (!pcElem)
        return;

    DOMNode* node = _pGroupNode->removeChild(pcElem);
    node->release();

    // trigger observer
    _Notify(ParamType::FCInt, Name, nullptr);
    Notify(Name);
}

void ParameterGrp::RemoveUnsigned(const char* Name)
{
    if (!_pGroupNode)
        return;

    // check if Element in group
    DOMElement *pcElem = FindElement(_pGroupNode,"FCUInt",Name);
    // if not return
    if (!pcElem)
        return;

    DOMNode* node = _pGroupNode->removeChild(pcElem);
    node->release();

    // trigger observer
    _Notify(ParamType::FCUInt, Name, nullptr);
    Notify(Name);
}

void ParameterGrp::RemoveGrp(const char* Name)
{
    if (!_pGroupNode)
        return;

    auto it = _GroupMap.find(Name);
    if (it == _GroupMap.end())
        return;

    // If this or any of its children is referenced by an observer we do not
    // delete the handle, just in case the group is later added again, or else
    // those existing observer won't get any notification. BUT, we DO delete
    // the underlying xml elements, so that we don't save the empty group
    // later.
    it->second->Clear(false);
    if (!it->second->_Detached) {
        it->second->_Detached = true;
        _pGroupNode->removeChild(it->second->_pGroupNode);
    }
    if (it->second->ShouldRemove()) {
        it->second->_Parent = nullptr;
        it->second->_Manager = nullptr;
        _GroupMap.erase(it);
    }

    // trigger observer
    Notify(Name);
}

bool ParameterGrp::RenameGrp(const char* OldName, const char* NewName)
{
    if (!_pGroupNode)
        return false;

    auto it = _GroupMap.find(OldName);
    if (it == _GroupMap.end())
        return false;
    auto jt = _GroupMap.find(NewName);
    if (jt != _GroupMap.end())
        return false;

    // rename group handle
    _GroupMap[NewName] = _GroupMap[OldName];
    _GroupMap.erase(OldName);
    _GroupMap[NewName]->_cName = NewName;

    // check if Element in group
    DOMElement *pcElem = FindElement(_pGroupNode, "FCParamGroup", OldName);
    if (pcElem)
        pcElem-> setAttribute(XStr("Name").unicodeForm(), XStr(NewName).unicodeForm());

    _Notify(ParamType::FCGroup, NewName, OldName);
    return true;
}

void ParameterGrp::Clear(bool notify)
{
    if (!_pGroupNode)
        return;

    Base::StateLocker guard(_Clearing);

    // early trigger notification of group removal when all its children
    // hierarchies are intact.
    _Notify(ParamType::FCGroup, nullptr, nullptr);

    // checking on references
    for (auto it = _GroupMap.begin();it!=_GroupMap.end();) {
        // If a group handle is referenced by some observer, then do not remove
        // it but clear it, so that any existing observer can still get
        // notification if the group is later on add back. We do remove the
        // underlying xml element from its parent so that we won't save this
        // empty group.
        it->second->Clear(notify);
        if (!it->second->_Detached) {
            it->second->_Detached = true;
            _pGroupNode->removeChild(it->second->_pGroupNode);
        }
        if (!it->second->ShouldRemove())
            ++it;
        else {
            it->second->_Parent = nullptr;
            it->second->_Manager = nullptr;
            it = _GroupMap.erase(it);
        }
    }

    // Remove the rest of non-group nodes;
    std::vector<std::pair<ParamType, std::string>> params;
    for (DOMNode *child = _pGroupNode->getFirstChild(), *next = child; child != nullptr;  child = next) {
        next = next->getNextSibling();
        ParamType type = TypeValue(StrX(child->getNodeName()).c_str());
        if (type != ParamType::FCInvalid && type != ParamType::FCGroup)
            params.emplace_back(type, StrX(child->getAttributes()->getNamedItem(
                            XStr("Name").unicodeForm())->getNodeValue()).c_str());
        DOMNode *node = _pGroupNode->removeChild(child);
        node->release();
    }

    for (auto &v : params) {
        _Notify(v.first, v.second.c_str(), nullptr);
        if (notify)
            Notify(v.second.c_str());
    }

    // trigger observer
    Notify("");
}

//**************************************************************************
// Access methods

bool ParameterGrp::ShouldRemove() const
{
    if (this->getRefCount() > 1)
        return false;
    for (const auto& it : _GroupMap) {
        bool ok = it.second->ShouldRemove();
        if (!ok)
            return false;
    }
    return true;
}

XERCES_CPP_NAMESPACE_QUALIFIER DOMElement *ParameterGrp::FindElement(XERCES_CPP_NAMESPACE_QUALIFIER DOMElement *Start, const char* Type, const char* Name) const
{
    if (XMLString::compareString(Start->getNodeName(), XStr("FCParamGroup").unicodeForm()) != 0 &&
        XMLString::compareString(Start->getNodeName(), XStr("FCParameters").unicodeForm()) != 0) {
        Base::Console().Warning("FindElement: %s cannot have the element %s of type %s\n", StrX(Start->getNodeName()).c_str(), Name, Type);
        return nullptr;
    }
    for (DOMNode *clChild = Start->getFirstChild(); clChild != nullptr;  clChild = clChild->getNextSibling()) {
        if (clChild->getNodeType() == DOMNode::ELEMENT_NODE) {
            // the right node Type
            if (!strcmp(Type,StrX(clChild->getNodeName()).c_str())) {
                if (clChild->getAttributes()->getLength() > 0) {
                    if (Name) {
                        DOMNode* attr = FindAttribute(clChild, "Name");
                        if (attr && !strcmp(Name,StrX(attr->getNodeValue()).c_str()))
                            return static_cast<DOMElement*>(clChild);
                    }
                    else
                        return static_cast<DOMElement*>(clChild);

                }
            }
        }
    }
    return nullptr;
}

XERCES_CPP_NAMESPACE_QUALIFIER DOMElement *ParameterGrp::FindNextElement(XERCES_CPP_NAMESPACE_QUALIFIER DOMNode *Prev, const char* Type) const
{
    DOMNode *clChild = Prev;
    if (!clChild)
        return nullptr;

    while ((clChild = clChild->getNextSibling()) != nullptr) {
        if (clChild->getNodeType() == DOMNode::ELEMENT_NODE) {
            // the right node Type
            if (!strcmp(Type,StrX(clChild->getNodeName()).c_str())) {
                return static_cast<DOMElement*>(clChild);
            }
        }
    }
    return nullptr;
}

XERCES_CPP_NAMESPACE_QUALIFIER DOMElement *ParameterGrp::FindOrCreateElement(XERCES_CPP_NAMESPACE_QUALIFIER DOMElement *Start, const char* Type, const char* Name)
{
    // first try to find it
    DOMElement *pcElem = FindElement(Start,Type,Name);
    if (pcElem)
        return pcElem;

    return CreateElement(Start,Type,Name);
}

XERCES_CPP_NAMESPACE_QUALIFIER DOMNode *ParameterGrp::FindAttribute(XERCES_CPP_NAMESPACE_QUALIFIER DOMNode *Node, const char* Name) const
{
    DOMNamedNodeMap* attr = Node->getAttributes();
    if (attr) {
        return attr->getNamedItem(XStr(Name).unicodeForm());
    }
    return nullptr;
}

std::vector<std::pair<ParameterGrp::ParamType,std::string> >
ParameterGrp::GetParameterNames(const char * sFilter) const
{
    std::vector<std::pair<ParameterGrp::ParamType,std::string> > res;
    if (!_pGroupNode)
        return res;

    std::string Name;

    for (DOMNode *clChild = _pGroupNode->getFirstChild();
            clChild != nullptr;  clChild = clChild->getNextSibling()) {
        if (clChild->getNodeType() == DOMNode::ELEMENT_NODE) {
            StrX type(clChild->getNodeName());
            ParamType Type = TypeValue(type.c_str());
            if (Type != ParamType::FCInvalid && Type != ParamType::FCGroup) {
                if (clChild->getAttributes()->getLength() > 0) {
                    StrX name(clChild->getAttributes()->getNamedItem(
                                XStr("Name").unicodeForm())->getNodeValue());
                    if (!sFilter || strstr(name.c_str(), sFilter))
                        res.emplace_back(Type, name.c_str());
                }
            }
        }
    }
    return res;
}

void ParameterGrp::NotifyAll()
{
    // get all ints and notify
    std::vector<std::pair<std::string,long> > IntMap = GetIntMap();
    for (const auto & it : IntMap)
        Notify(it.first.c_str());

    // get all booleans and notify
    std::vector<std::pair<std::string,bool> > BoolMap = GetBoolMap();
    for (const auto & it : BoolMap)
        Notify(it.first.c_str());

    // get all Floats and notify
    std::vector<std::pair<std::string,double> > FloatMap  = GetFloatMap();
    for (const auto & it : FloatMap)
        Notify(it.first.c_str());

    // get all strings and notify
    std::vector<std::pair<std::string,std::string> > StringMap = GetASCIIMap();
    for (const auto & it : StringMap)
        Notify(it.first.c_str());

    // get all uints and notify
    std::vector<std::pair<std::string,unsigned long> > UIntMap = GetUnsignedMap();
    for (const auto & it : UIntMap)
        Notify(it.first.c_str());
}

void ParameterGrp::_Reset()
{
    _pGroupNode = nullptr;
    for (auto &v : _GroupMap)
        v.second->_Reset();
}

//**************************************************************************
//**************************************************************************
// ParameterSerializer
//++++++++++++++++++++++++++++++++++++++++++++++++++++++++++++++++++++++++++
ParameterSerializer::ParameterSerializer(const std::string& fn)
  : filename(fn)
{
}

ParameterSerializer::~ParameterSerializer() = default;

void ParameterSerializer::SaveDocument(const ParameterManager& mgr)
{
    mgr.SaveDocument(filename.c_str());
}

int ParameterSerializer::LoadDocument(ParameterManager& mgr)
{
    return mgr.LoadDocument(filename.c_str());
}

bool ParameterSerializer::LoadOrCreateDocument(ParameterManager& mgr)
{
    return mgr.LoadOrCreateDocument(filename.c_str());
}

//**************************************************************************
//**************************************************************************
// ParameterManager
//++++++++++++++++++++++++++++++++++++++++++++++++++++++++++++++++++++++++++

static XercesDOMParser::ValSchemes    gValScheme       = XercesDOMParser::Val_Auto;

//**************************************************************************
// Construction/Destruction

/** Default construction
  */
ParameterManager::ParameterManager()
{
    _Manager = this;

    // initialize the XML system
    Init();

// ---------------------------------------------------------------------------
//  Local data
//
//  gXmlFile
//      The path to the file to parser. Set via command line.
//
//  gDoNamespaces
//      Indicates whether namespace processing should be done.
//
//  gDoSchema
//      Indicates whether schema processing should be done.
//
//  gSchemaFullChecking
//      Indicates whether full schema constraint checking should be done.
//
//  gDoCreate
//      Indicates whether entity reference nodes needs to be created or not.
//      Defaults to false.
//
//  gOutputEncoding
//      The encoding we are to output in. If not set on the command line,
//      then it is defaults to the encoding of the input XML file.
//
//  gMyEOLSequence
//      The end of line sequence we are to output.
//
//  gSplitCdataSections
//      Indicates whether split-cdata-sections is to be enabled or not.
//
//  gDiscardDefaultContent
//      Indicates whether default content is discarded or not.
//
//  gUseFilter
//      Indicates if user wants to plug in the DOMPrintFilter.
//
//  gValScheme
//      Indicates what validation scheme to use. It defaults to 'auto', but
//      can be set via the -v= command.
//
// ---------------------------------------------------------------------------

    gDoNamespaces          = false;
    gDoSchema              = false;
    gSchemaFullChecking    = false;
    gDoCreate              = true;

    gOutputEncoding        = nullptr;
    gMyEOLSequence         = nullptr;

    gSplitCdataSections    = true;
    gDiscardDefaultContent = true;
    gUseFilter             = true;
    gFormatPrettyPrint     = true;
}

/** Destruction
  * complete destruction of the object
  */
ParameterManager::~ParameterManager()
{
    _Reset();
    delete _pDocument;
    delete paramSerializer;
}

Base::Reference<ParameterManager> ParameterManager::Create()
{
    return {new ParameterManager()};
}

void ParameterManager::Init()
{
    static bool Init = false;
    if (!Init) {
        try {
            XMLPlatformUtils::Initialize();
        }
        catch (const XMLException& toCatch) {
#if defined(FC_OS_LINUX) || defined(FC_OS_CYGWIN)
            std::ostringstream err;
#else
            std::stringstream err;
#endif
            char *pMsg = XMLString::transcode(toCatch.getMessage());
            err << "Error during Xerces-c Initialization.\n"
                << "  Exception message:"
                << pMsg;
            XMLString::release(&pMsg);
            throw XMLBaseException(err.str().c_str());
        }
        Init = true;
    }
}

void ParameterManager::Terminate()
{
    XMLTools::terminate();
    XMLPlatformUtils::Terminate();
}

//**************************************************************************
// Serializer handling

void ParameterManager::SetSerializer(ParameterSerializer* ps)
{
    if (paramSerializer != ps)
        delete paramSerializer;
    paramSerializer = ps;
}

bool ParameterManager::HasSerializer() const
{
    return (paramSerializer != nullptr);
}

const std::string & ParameterManager::GetSerializeFileName() const
{
    static const std::string _dummy;
    return paramSerializer ? paramSerializer->GetFileName() : _dummy;
}

int ParameterManager::LoadDocument()
{
    if (paramSerializer)
        return paramSerializer->LoadDocument(*this);
    else
        return -1;
}

bool ParameterManager::LoadOrCreateDocument()
{
    if (paramSerializer)
        return paramSerializer->LoadOrCreateDocument(*this);
    else
        return false;
}

void ParameterManager::SaveDocument() const
{
    if (paramSerializer)
        paramSerializer->SaveDocument(*this);
}

//**************************************************************************
// Document handling

bool ParameterManager::LoadOrCreateDocument(const char* sFileName)
{
    Base::FileInfo file(sFileName);
    if (file.exists()) {
        LoadDocument(sFileName);
        return false;
    }
    else {
        CreateDocument();
        return true;
    }
}

int  ParameterManager::LoadDocument(const char* sFileName)
{
    Base::FileInfo file(sFileName);

    try {
#if defined (FC_OS_WIN32)
        LocalFileInputSource inputSource(reinterpret_cast<const XMLCh*>(file.toStdWString().c_str()));
#else
        LocalFileInputSource inputSource(XStr(file.filePath().c_str()).unicodeForm());
#endif
        return LoadDocument(inputSource);
    }
    catch (const Base::Exception& e) {
        std::cerr << e.what() << std::endl;
        throw;
    }
    catch (...) {
        std::cerr << "An error occurred during parsing\n " << std::endl;
        throw;
    }
}

int ParameterManager::LoadDocument(const XERCES_CPP_NAMESPACE_QUALIFIER InputSource& inputSource)
{
    //
    //  Create our parser, then attach an error handler to the parser.
    //  The parser will call back to methods of the ErrorHandler if it
    //  discovers errors during the course of parsing the XML document.
    //
    XercesDOMParser *parser = new XercesDOMParser;
    parser->setValidationScheme(gValScheme);
    parser->setDoNamespaces(gDoNamespaces);
    parser->setDoSchema(gDoSchema);
    parser->setValidationSchemaFullChecking(gSchemaFullChecking);
    parser->setCreateEntityReferenceNodes(gDoCreate);

    DOMTreeErrorReporter *errReporter = new DOMTreeErrorReporter();
    parser->setErrorHandler(errReporter);

    //
    //  Parse the XML file, catching any XML exceptions that might propagate
    //  out of it.
    //
    bool errorsOccured = false;
    try {
        parser->parse(inputSource);
    }

    catch (const XMLException& e) {
        std::cerr << "An error occurred during parsing\n   Message: "
        << StrX(e.getMessage()) << std::endl;
        errorsOccured = true;
    }

    catch (const DOMException& e) {
        std::cerr << "A DOM error occurred during parsing\n   DOMException code: "
        << e.code << std::endl;
        errorsOccured = true;
    }

    catch (...) {
        std::cerr << "An error occurred during parsing\n " << std::endl;
        errorsOccured = true;
    }

    if (errorsOccured) {
        delete parser;
        delete errReporter;
        return 0;
    }

    _pDocument = parser->adoptDocument();
    delete parser;
    delete errReporter;

    if (!_pDocument)
        throw XMLBaseException("Malformed Parameter document: Invalid document");

    DOMElement* rootElem = _pDocument->getDocumentElement();
    if (!rootElem)
        throw XMLBaseException("Malformed Parameter document: Root group not found");

    _pGroupNode = FindElement(rootElem,"FCParamGroup","Root");

    if (!_pGroupNode)
        throw XMLBaseException("Malformed Parameter document: Root group not found");

    return 1;
}

void  ParameterManager::SaveDocument(const char* sFileName) const
{
    Base::FileInfo file(sFileName);

    try {
        //
        // Plug in a format target to receive the resultant
        // XML stream from the serializer.
        //
        // LocalFileFormatTarget prints the resultant XML stream
        // to a file once it receives any thing from the serializer.
        //
#if defined (FC_OS_WIN32)
        XMLFormatTarget *myFormTarget = new LocalFileFormatTarget (reinterpret_cast<const XMLCh*>(file.toStdWString().c_str()));
#else
        XMLFormatTarget *myFormTarget = new LocalFileFormatTarget (file.filePath().c_str());
#endif
        SaveDocument(myFormTarget);
        delete myFormTarget;
    }
    catch (XMLException& e) {
        std::cerr << "An error occurred during creation of output transcoder. Msg is:"
        << std::endl
        << StrX(e.getMessage()) << std::endl;
    }
}

void  ParameterManager::SaveDocument(XMLFormatTarget* pFormatTarget) const
{
    try {
        std::unique_ptr<DOMPrintFilter>   myFilter;
        std::unique_ptr<DOMErrorHandler>  myErrorHandler;

        // get a serializer, an instance of DOMWriter
        XMLCh tempStr[100];
        XMLString::transcode("LS", tempStr, 99);
        DOMImplementation *impl          = DOMImplementationRegistry::getDOMImplementation(tempStr);
        DOMLSSerializer   *theSerializer = static_cast<DOMImplementationLS*>(impl)->createLSSerializer();

        // set user specified end of line sequence and output encoding
        theSerializer->setNewLine(gMyEOLSequence);


        //
        // do the serialization through DOMWriter::writeNode();
        //
        if (_pDocument) {
            DOMLSOutput *theOutput = static_cast<DOMImplementationLS*>(impl)->createLSOutput();
            theOutput->setEncoding(gOutputEncoding);

            if (gUseFilter) {
                myFilter = std::make_unique<DOMPrintFilter>(
                            DOMNodeFilter::SHOW_ELEMENT   |
                            DOMNodeFilter::SHOW_ATTRIBUTE |
                            DOMNodeFilter::SHOW_DOCUMENT_TYPE |
                            DOMNodeFilter::SHOW_TEXT
                           );
                theSerializer->setFilter(myFilter.get());
            }

            // plug in user's own error handler
            myErrorHandler = std::make_unique<DOMPrintErrorHandler>();
            DOMConfiguration* config = theSerializer->getDomConfig();
            config->setParameter(XMLUni::fgDOMErrorHandler, myErrorHandler.get());

            // set feature if the serializer supports the feature/mode
            if (config->canSetParameter(XMLUni::fgDOMWRTSplitCdataSections, gSplitCdataSections))
                config->setParameter(XMLUni::fgDOMWRTSplitCdataSections, gSplitCdataSections);

            if (config->canSetParameter(XMLUni::fgDOMWRTDiscardDefaultContent, gDiscardDefaultContent))
                config->setParameter(XMLUni::fgDOMWRTDiscardDefaultContent, gDiscardDefaultContent);

            if (config->canSetParameter(XMLUni::fgDOMWRTFormatPrettyPrint, gFormatPrettyPrint))
                config->setParameter(XMLUni::fgDOMWRTFormatPrettyPrint, gFormatPrettyPrint);

            theOutput->setByteStream(pFormatTarget);
            theSerializer->write(_pDocument, theOutput);

            theOutput->release();
        }

        theSerializer->release();
    }
    catch (XMLException& e) {
        std::cerr << "An error occurred during creation of output transcoder. Msg is:"
        << std::endl
        << StrX(e.getMessage()) << std::endl;
    }
}

void  ParameterManager::CreateDocument()
{
    // creating a document from screatch
    DOMImplementation* impl =  DOMImplementationRegistry::getDOMImplementation(XStr("Core").unicodeForm());
    delete _pDocument;
    _pDocument = impl->createDocument(
                     nullptr,                                    // root element namespace URI.
                     XStr("FCParameters").unicodeForm(),         // root element name
                     nullptr);                                   // document type object (DTD).

    // creating the node for the root group
    DOMElement* rootElem = _pDocument->getDocumentElement();
    _pGroupNode = _pDocument->createElement(XStr("FCParamGroup").unicodeForm());
    _pGroupNode->setAttribute(XStr("Name").unicodeForm(), XStr("Root").unicodeForm());
    rootElem->appendChild(_pGroupNode);
}

void  ParameterManager::CheckDocument() const
{
    if (!_pDocument)
        return;

    try {
        //
        // Plug in a format target to receive the resultant
        // XML stream from the serializer.
        //
        // LocalFileFormatTarget prints the resultant XML stream
        // to a file once it receives any thing from the serializer.
        //
        MemBufFormatTarget myFormTarget;
        SaveDocument(&myFormTarget);

        // Either use the file saved on disk or write the current XML into a buffer in memory
        // const char* xmlFile = "...";
        MemBufInputSource xmlFile(myFormTarget.getRawBuffer(), myFormTarget.getLen(), "(memory)");

        // Either load the XSD file from disk or use the built-in string
        // const char* xsdFile = "...";
        std::string xsdStr(xmlSchemeString);
        MemBufInputSource xsdFile(reinterpret_cast<const XMLByte*>(xsdStr.c_str()), xsdStr.size(), "Parameter.xsd");

        // See http://apache-xml-project.6118.n7.nabble.com/validating-xml-with-xsd-schema-td17515.html
        //
        XercesDOMParser parser;
        Grammar* grammar = parser.loadGrammar(xsdFile, Grammar::SchemaGrammarType, true);
        if (!grammar) {
            Base::Console().Error("Grammar file cannot be loaded.\n");
            return;
        }

        parser.setExternalNoNamespaceSchemaLocation("Parameter.xsd");
        //parser.setExitOnFirstFatalError(true);
        //parser.setValidationConstraintFatal(true);
        parser.cacheGrammarFromParse(true);
        parser.setValidationScheme(XercesDOMParser::Val_Auto);
        parser.setDoNamespaces(true);
        parser.setDoSchema(true);

        DOMTreeErrorReporter errHandler;
        parser.setErrorHandler(&errHandler);
        parser.parse(xmlFile);

        if (parser.getErrorCount() > 0) {
            Base::Console().Error("Unexpected XML structure detected: %zu errors\n", parser.getErrorCount());
        }
    }
    catch (XMLException& e) {
        std::cerr << "An error occurred while checking document. Msg is:"
        << std::endl
        << StrX(e.getMessage()) << std::endl;
    }
}


//**************************************************************************
//**************************************************************************
// DOMPrintFilter
//++++++++++++++++++++++++++++++++++++++++++++++++++++++++++++++++++++++++++
DOMPrintFilter::DOMPrintFilter(ShowType whatToShow)
    : fWhatToShow(whatToShow)
{
}

DOMPrintFilter::FilterAction DOMPrintFilter::acceptNode(const DOMNode* node) const
{
    if (XMLString::compareString(node->getNodeName(), XStr("FCParameters").unicodeForm()) == 0) {
        // This node is supposed to have a single FCParamGroup and two text nodes.
        // Over time it can happen that the text nodes collect extra newlines.
        const DOMNodeList*  children =  node->getChildNodes();
        for (XMLSize_t i=0; i<children->getLength(); i++) {
            DOMNode* child = children->item(i);
            if (child->getNodeType() == DOMNode::TEXT_NODE) {
                child->setNodeValue(XStr("\n").unicodeForm());
            }
        }
    }

    switch (node->getNodeType()) {
        case DOMNode::TEXT_NODE: {
            // Filter out text element if it is under a group node. Note text xml
            // element is plain text in between tags, and we do not store any text
            // there.
            auto parent = node->getParentNode();
            if (parent
                && XMLString::compareString(parent->getNodeName(),
                                            XStr("FCParamGroup").unicodeForm()) == 0)
                return DOMNodeFilter::FILTER_REJECT;
            return DOMNodeFilter::FILTER_ACCEPT;
        }
        case DOMNode::DOCUMENT_TYPE_NODE:
        case DOMNode::DOCUMENT_NODE: {
            return DOMNodeFilter::FILTER_REJECT;// no effect
        }
        default: {
            return DOMNodeFilter::FILTER_ACCEPT;
        }
    }
}

//**************************************************************************
//**************************************************************************
// DOMPrintErrorHandler
//++++++++++++++++++++++++++++++++++++++++++++++++++++++++++++++++++++++++++


bool DOMPrintErrorHandler::handleError(const DOMError &domError)
{
    // Display whatever error message passed from the serializer
    char *msg = XMLString::transcode(domError.getMessage());
    std::cout<<msg<<std::endl;
    XMLString::release(&msg);

    // Instructs the serializer to continue serialization if possible.
    return true;
}
<|MERGE_RESOLUTION|>--- conflicted
+++ resolved
@@ -1,1916 +1,1897 @@
-/***************************************************************************
- *   Copyright (c) 2002 Jürgen Riegel <juergen.riegel@web.de>              *
- *                                                                         *
- *   This file is part of the FreeCAD CAx development system.              *
- *                                                                         *
- *   This program is free software; you can redistribute it and/or modify  *
- *   it under the terms of the GNU Library General Public License (LGPL)   *
- *   as published by the Free Software Foundation; either version 2 of     *
- *   the License, or (at your option) any later version.                   *
- *   for detail see the LICENCE text file.                                 *
- *                                                                         *
- *   FreeCAD is distributed in the hope that it will be useful,            *
- *   but WITHOUT ANY WARRANTY; without even the implied warranty of        *
- *   MERCHANTABILITY or FITNESS FOR A PARTICULAR PURPOSE.  See the         *
- *   GNU Library General Public License for more details.                  *
- *                                                                         *
- *   You should have received a copy of the GNU Library General Public     *
- *   License along with FreeCAD; if not, write to the Free Software        *
- *   Foundation, Inc., 59 Temple Place, Suite 330, Boston, MA  02111-1307  *
- *   USA                                                                   *
- *                                                                         *
- ***************************************************************************/
-
-
-#include "PreCompiled.h"
-
-#ifndef _PreComp_
-#   include <cassert>
-#   include <memory>
-#   include <xercesc/dom/DOM.hpp>
-#   include <xercesc/framework/LocalFileFormatTarget.hpp>
-#   include <xercesc/framework/LocalFileInputSource.hpp>
-#   include <xercesc/framework/MemBufFormatTarget.hpp>
-#   include <xercesc/framework/MemBufInputSource.hpp>
-#   include <xercesc/parsers/XercesDOMParser.hpp>
-#   include <xercesc/sax/ErrorHandler.hpp>
-#   include <xercesc/sax/SAXParseException.hpp>
-#   include <sstream>
-#   include <string>
-#   include <utility>
-#endif
-
-#ifdef FC_OS_LINUX
-#   include <unistd.h>
-#endif
-
-#include <boost/algorithm/string.hpp>
-
-#include "Parameter.h"
-#include "Parameter.inl"
-#include "Console.h"
-#include "Exception.h"
-#include "Tools.h"
-
-FC_LOG_LEVEL_INIT("Parameter", true, true)
-
-
-XERCES_CPP_NAMESPACE_USE
-using namespace Base;
-
-
-#include "XMLTools.h"
-
-//**************************************************************************
-//**************************************************************************
-// private classes declaration:
-// - DOMTreeErrorReporter
-// - StrX
-// - DOMPrintFilter
-// - DOMPrintErrorHandler
-// - XStr
-//++++++++++++++++++++++++++++++++++++++++++++++++++++++++++++++++++++++++++
-
-
-<<<<<<< HEAD
-DOMTreeErrorReporter::DOMTreeErrorReporter():
-	fSawErrors(false) {
-}
-=======
-class DOMTreeErrorReporter : public ErrorHandler
-{
-public:
-    // -----------------------------------------------------------------------
-    //  Constructors and Destructor
-    // -----------------------------------------------------------------------
-    DOMTreeErrorReporter() = default;
-
-    ~DOMTreeErrorReporter() override = default;
->>>>>>> a2735416
-
-void DOMTreeErrorReporter::warning(const SAXParseException&)
-{
-	//
-	// Ignore all warnings.
-	//
-}
-
-void DOMTreeErrorReporter::error(const SAXParseException& toCatch)
-{
-	fSawErrors = true;
-	std::cerr << "Error at file \"" << StrX(toCatch.getSystemId())
-	<< "\", line " << toCatch.getLineNumber()
-	<< ", column " << toCatch.getColumnNumber()
-	<< "\n   Message: " << StrX(toCatch.getMessage()) << std::endl;
-}
-
-void DOMTreeErrorReporter::fatalError(const SAXParseException& toCatch)
-{
-	fSawErrors = true;
-	std::cerr << "Fatal Error at file \"" << StrX(toCatch.getSystemId())
-	<< "\", line " << toCatch.getLineNumber()
-	<< ", column " << toCatch.getColumnNumber()
-	<< "\n   Message: " << StrX(toCatch.getMessage()) << std::endl;
-}
-
-<<<<<<< HEAD
-void DOMTreeErrorReporter::resetErrors()
-{
-	// No-op in this case
-}
-=======
-    // -----------------------------------------------------------------------
-    //  Private data members
-    //
-    //  fSawErrors
-    //      This is set if we get any errors, and is queryable via a getter
-    //      method. Its used by the main code to suppress output if there are
-    //      errors.
-    // -----------------------------------------------------------------------
-    bool    fSawErrors{false};
-};
->>>>>>> a2735416
-
-inline bool DOMTreeErrorReporter::getSawErrors() const
-{
-    return fSawErrors;
-}
-
-class DOMPrintFilter : public DOMLSSerializerFilter
-{
-public:
-
-    /** @name Constructors */
-    explicit DOMPrintFilter(ShowType whatToShow = DOMNodeFilter::SHOW_ALL);
-    //@{
-
-    /** @name Destructors */
-    ~DOMPrintFilter() override = default;
-    //@{
-
-    /** @ interface from DOMWriterFilter */
-    FilterAction acceptNode(const XERCES_CPP_NAMESPACE_QUALIFIER DOMNode*) const override;
-    //@{
-
-    ShowType getWhatToShow() const override {
-        return fWhatToShow;
-    }
-
-    // unimplemented copy ctor and assignment operator
-    DOMPrintFilter(const DOMPrintFilter&) = delete;
-    DOMPrintFilter & operator = (const DOMPrintFilter&) = delete;
-
-   ShowType fWhatToShow;
-};
-class DOMPrintErrorHandler : public DOMErrorHandler
-{
-public:
-
-    DOMPrintErrorHandler() = default;
-    ~DOMPrintErrorHandler() override = default;
-
-    /** @name The error handler interface */
-    bool handleError(const DOMError& domError) override;
-    void resetErrors() {}
-
-    /* Unimplemented constructors and operators */
-    explicit DOMPrintErrorHandler(const DOMErrorHandler&) = delete;
-    void operator=(const DOMErrorHandler&) = delete;
-
-};
-//**************************************************************************
-//**************************************************************************
-// ParameterManager
-//++++++++++++++++++++++++++++++++++++++++++++++++++++++++++++++++++++++++++
-
-
-//**************************************************************************
-// Construction/Destruction
-
-
-/** Default construction
-  */
-ParameterGrp::ParameterGrp(XERCES_CPP_NAMESPACE_QUALIFIER DOMElement *GroupNode,
-                           const char* sName,
-                           ParameterGrp *Parent)
-        : Base::Handled(), Subject<const char*>()
-        , _pGroupNode(GroupNode)
-        , _Parent(Parent)
-{
-    if (sName) _cName=sName;
-    if (_Parent) _Manager = _Parent->_Manager;
-}
-
-
-/** Destruction
-  * complete destruction of the object
-  */
-ParameterGrp::~ParameterGrp()
-{
-    for (auto &v : _GroupMap) {
-        v.second->_Parent = nullptr;
-        v.second->_Manager = nullptr;
-    }
-    if (_Detached && _pGroupNode)
-        _pGroupNode->release();
-}
-
-//**************************************************************************
-// Access methods
-
-void ParameterGrp::copyTo(Base::Reference<ParameterGrp> Grp)
-{
-    if (Grp == this)
-        return;
-
-    // delete previous content
-    Grp->Clear(true);
-
-    // copy all
-    insertTo(Grp);
-}
-
-void ParameterGrp::insertTo(Base::Reference<ParameterGrp> Grp)
-{
-    if (Grp == this)
-        return;
-
-    // copy group
-    std::vector<Base::Reference<ParameterGrp> > Grps = GetGroups();
-    std::vector<Base::Reference<ParameterGrp> >::iterator It1;
-    for (It1 = Grps.begin();It1 != Grps.end();++It1)
-        (*It1)->insertTo(Grp->GetGroup((*It1)->GetGroupName()));
-
-    // copy strings
-    std::vector<std::pair<std::string,std::string> > StringMap = GetASCIIMap();
-    std::vector<std::pair<std::string,std::string> >::iterator It2;
-    for (It2 = StringMap.begin();It2 != StringMap.end();++It2)
-        Grp->SetASCII(It2->first.c_str(),It2->second.c_str());
-
-    // copy bool
-    std::vector<std::pair<std::string,bool> > BoolMap = GetBoolMap();
-    std::vector<std::pair<std::string,bool> >::iterator It3;
-    for (It3 = BoolMap.begin();It3 != BoolMap.end();++It3)
-        Grp->SetBool(It3->first.c_str(),It3->second);
-
-    // copy int
-    std::vector<std::pair<std::string,long> > IntMap = GetIntMap();
-    std::vector<std::pair<std::string,long> >::iterator It4;
-    for (It4 = IntMap.begin();It4 != IntMap.end();++It4)
-        Grp->SetInt(It4->first.c_str(),It4->second);
-
-    // copy float
-    std::vector<std::pair<std::string,double> > FloatMap = GetFloatMap();
-    std::vector<std::pair<std::string,double> >::iterator It5;
-    for (It5 = FloatMap.begin();It5 != FloatMap.end();++It5)
-        Grp->SetFloat(It5->first.c_str(),It5->second);
-
-    // copy uint
-    std::vector<std::pair<std::string,unsigned long> > UIntMap = GetUnsignedMap();
-    std::vector<std::pair<std::string,unsigned long> >::iterator It6;
-    for (It6 = UIntMap.begin();It6 != UIntMap.end();++It6)
-        Grp->SetUnsigned(It6->first.c_str(),It6->second);
-}
-
-void ParameterGrp::exportTo(const char* FileName)
-{
-    auto Mngr = ParameterManager::Create();
-
-    Mngr->CreateDocument();
-
-    // copy all into the new document
-    insertTo(Base::Reference<ParameterGrp>(Mngr));
-
-    Mngr->SaveDocument(FileName);
-}
-
-void ParameterGrp::importFrom(const char* FileName)
-{
-    auto Mngr = ParameterManager::Create();
-
-    if (Mngr->LoadDocument(FileName) != 1)
-        throw FileException("ParameterGrp::import() cannot load document", FileName);
-
-    Mngr->copyTo(Base::Reference<ParameterGrp>(this));
-}
-
-void ParameterGrp::insert(const char* FileName)
-{
-    auto Mngr = ParameterManager::Create();
-
-    if (Mngr->LoadDocument(FileName) != 1)
-        throw FileException("ParameterGrp::import() cannot load document", FileName);
-
-    Mngr->insertTo(Base::Reference<ParameterGrp>(this));
-}
-
-void ParameterGrp::revert(const char* FileName)
-{
-    auto Mngr = ParameterManager::Create();
-
-    if (Mngr->LoadDocument(FileName) != 1)
-        throw FileException("ParameterGrp::revert() cannot load document", FileName);
-
-    revert(Base::Reference<ParameterGrp>(Mngr));
-}
-
-void ParameterGrp::revert(Base::Reference<ParameterGrp> Grp)
-{
-    if (Grp == this)
-        return;
-
-    for (auto &grp : Grp->GetGroups()) {
-        if (HasGroup(grp->GetGroupName()))
-            GetGroup(grp->GetGroupName())->revert(grp);
-    }
-
-    for (const auto &v : Grp->GetASCIIMap()) {
-        if (GetASCII(v.first.c_str(), v.second.c_str()) == v.second)
-            RemoveASCII(v.first.c_str());
-    }
-
-    for (const auto &v : Grp->GetBoolMap()) {
-        if (GetBool(v.first.c_str(), v.second) == v.second)
-            RemoveBool(v.first.c_str());
-    }
-
-    for (const auto &v : Grp->GetIntMap()) {
-        if (GetInt(v.first.c_str(), v.second) == v.second)
-            RemoveInt(v.first.c_str());
-    }
-
-    for (const auto &v : Grp->GetUnsignedMap()) {
-        if (GetUnsigned(v.first.c_str(), v.second) == v.second)
-            RemoveUnsigned(v.first.c_str());
-    }
-
-    for (const auto &v : Grp->GetFloatMap()) {
-        if (GetFloat(v.first.c_str(), v.second) == v.second)
-            RemoveFloat(v.first.c_str());
-    }
-}
-
-XERCES_CPP_NAMESPACE_QUALIFIER DOMElement *
-ParameterGrp::CreateElement(XERCES_CPP_NAMESPACE_QUALIFIER DOMElement *Start, const char* Type, const char* Name)
-{
-    if (XMLString::compareString(Start->getNodeName(), XStr("FCParamGroup").unicodeForm()) != 0 &&
-        XMLString::compareString(Start->getNodeName(), XStr("FCParameters").unicodeForm()) != 0) {
-        Base::Console().Warning("CreateElement: %s cannot have the element %s of type %s\n", StrX(Start->getNodeName()).c_str(), Name, Type);
-        return nullptr;
-    }
-
-    if (_Detached && _Parent) {
-        // re-attach the group
-        _Parent->_GetGroup(_cName.c_str());
-    }
-
-    XERCES_CPP_NAMESPACE_QUALIFIER DOMDocument *pDocument = Start->getOwnerDocument();
-
-    auto pcElem = pDocument->createElement(XStr(Type).unicodeForm());
-    pcElem-> setAttribute(XStr("Name").unicodeForm(), XStr(Name).unicodeForm());
-    Start->appendChild(pcElem);
-
-    return pcElem;
-}
-
-Base::Reference<ParameterGrp> ParameterGrp::GetGroup(const char* Name)
-{
-    if (!Name)
-        throw Base::ValueError("Empty group name");
-
-    Base::Reference<ParameterGrp> hGrp = this;
-    std::vector<std::string> tokens;
-    boost::split(tokens, Name, boost::is_any_of("/"));
-    for (auto &token : tokens) {
-        boost::trim(token);
-        if (token.empty())
-            continue;
-        hGrp = hGrp->_GetGroup(token.c_str());
-        if (!hGrp) {
-            // The group is clearing. Return some dummy group to avoid caller
-            // crashing for backward compatibility.
-            hGrp = new ParameterGrp();
-            hGrp->_cName = Name;
-            break;
-        }
-    }
-    if (hGrp == this)
-        throw Base::ValueError("Empty group name");
-    return hGrp;
-}
-
-Base::Reference<ParameterGrp> ParameterGrp::_GetGroup(const char* Name)
-{
-    Base::Reference<ParameterGrp> rParamGrp;
-    if (!_pGroupNode) {
-        if (FC_LOG_INSTANCE.isEnabled(FC_LOGLEVEL_LOG))
-            FC_WARN("Adding group " << Name << " in an orphan group " << _cName);
-        return rParamGrp;
-    }
-    if (_Clearing) {
-        if (FC_LOG_INSTANCE.isEnabled(FC_LOGLEVEL_LOG))
-            FC_WARN("Adding group " << Name << " while clearing " << GetPath());
-        return rParamGrp;
-    }
-
-    DOMElement *pcTemp{};
-
-    // search if Group node already there
-    pcTemp = FindElement(_pGroupNode,"FCParamGroup",Name);
-
-    // already created?
-    if (!(rParamGrp=_GroupMap[Name]).isValid()) {
-        if (!pcTemp)
-            pcTemp = CreateElement(_pGroupNode,"FCParamGroup",Name);
-        // create and register handle
-        rParamGrp = Base::Reference<ParameterGrp> (new ParameterGrp(pcTemp,Name,this));
-        _GroupMap[Name] = rParamGrp;
-    } else if (!pcTemp) {
-        _pGroupNode->appendChild(rParamGrp->_pGroupNode);
-        rParamGrp->_Detached = false;
-        if (this->_Detached && this->_Parent) {
-            // Re-attach the group. Note that this may fail if the parent is
-            // clearing. That's why we check this->_Detached below.
-            this->_Parent->_GetGroup(_cName.c_str());
-        }
-    }
-
-    if (!pcTemp && !this->_Detached)
-        _Notify(ParamType::FCGroup, Name, Name);
-
-    return rParamGrp;
-}
-
-std::string ParameterGrp::GetPath() const
-{
-    std::string path;
-    if (_Parent && _Parent != _Manager)
-        path = _Parent->GetPath();
-    if (path.size() && _cName.size())
-        path += "/";
-    path += _cName;
-    return path;
-}
-
-std::vector<Base::Reference<ParameterGrp> > ParameterGrp::GetGroups()
-{
-    Base::Reference<ParameterGrp> rParamGrp;
-    std::vector<Base::Reference<ParameterGrp> >  vrParamGrp;
-
-    if (!_pGroupNode)
-        return vrParamGrp;
-
-    std::string Name;
-
-    DOMElement *pcTemp = FindElement(_pGroupNode,"FCParamGroup");
-    while (pcTemp) {
-        Name = StrX(pcTemp->getAttributes()->getNamedItem(XStr("Name").unicodeForm())->getNodeValue()).c_str();
-        // already created?
-        if (!(rParamGrp=_GroupMap[Name]).isValid()) {
-            rParamGrp = Base::Reference<ParameterGrp> (new ParameterGrp(pcTemp,Name.c_str(),this));
-            _GroupMap[Name] = rParamGrp;
-        }
-        vrParamGrp.push_back( rParamGrp );
-        // go to next
-        pcTemp = FindNextElement(pcTemp,"FCParamGroup");
-    }
-
-    return vrParamGrp;
-}
-
-/// test if this group is empty
-bool ParameterGrp::IsEmpty() const
-{
-    if ( _pGroupNode && _pGroupNode->getFirstChild() )
-        return false;
-    else
-        return true;
-}
-
-/// test if a special sub group is in this group
-bool ParameterGrp::HasGroup(const char* Name) const
-{
-    if (_GroupMap.find(Name) != _GroupMap.end())
-        return true;
-
-    if (_pGroupNode && FindElement(_pGroupNode,"FCParamGroup",Name) != nullptr)
-        return true;
-
-    return false;
-}
-
-const char *ParameterGrp::TypeName(ParamType Type)
-{
-    switch(Type) {
-    case ParamType::FCBool:
-        return "FCBool";
-    case ParamType::FCInt:
-        return "FCInt";
-    case ParamType::FCUInt:
-        return "FCUInt";
-    case ParamType::FCText:
-        return "FCText";
-    case ParamType::FCFloat:
-        return "FCFloat";
-    case ParamType::FCGroup:
-        return "FCParamGroup";
-    default:
-        return nullptr;
-    }
-}
-
-ParameterGrp::ParamType ParameterGrp::TypeValue(const char *Name)
-{
-    if (Name) {
-        if (boost::equals(Name, "FCBool"))
-            return ParamType::FCBool;
-        if (boost::equals(Name, "FCInt"))
-            return ParamType::FCInt;
-        if (boost::equals(Name, "FCUInt"))
-            return ParamType::FCUInt;
-        if (boost::equals(Name, "FCText"))
-            return ParamType::FCText;
-        if (boost::equals(Name, "FCFloat"))
-            return ParamType::FCFloat;
-        if (boost::equals(Name, "FCParamGroup"))
-            return ParamType::FCGroup;
-    }
-    return ParamType::FCInvalid;
-}
-
-void ParameterGrp::SetAttribute(ParamType Type, const char *Name, const char *Value)
-{
-    switch(Type) {
-    case ParamType::FCBool:
-    case ParamType::FCInt:
-    case ParamType::FCUInt:
-    case ParamType::FCFloat:
-        return _SetAttribute(Type, Name, Value);
-    case ParamType::FCText:
-        return SetASCII(Name, Value);
-    case ParamType::FCGroup:
-        RenameGrp(Name, Value);
-        break;
-    default:
-        break;
-    }
-}
-
-void ParameterGrp::RemoveAttribute(ParamType Type, const char *Name)
-{
-    switch(Type) {
-    case ParamType::FCBool:
-        return RemoveBool(Name);
-    case ParamType::FCInt:
-        return RemoveInt(Name);
-    case ParamType::FCUInt:
-        return RemoveUnsigned(Name);
-    case ParamType::FCText:
-        return RemoveASCII(Name);
-    case ParamType::FCFloat:
-        return RemoveFloat(Name);
-    case ParamType::FCGroup:
-        return RemoveGrp(Name);
-    default:
-        break;
-    }
-}
-
-const char *
-ParameterGrp::GetAttribute(ParamType Type,
-                           const char *Name,
-                           std::string &Value,
-                           const char *Default) const
-{
-    if (!_pGroupNode)
-        return Default;
-
-    const char *T = TypeName(Type);
-    if (!T)
-        return Default;
-
-    DOMElement *pcElem = FindElement(_pGroupNode,T,Name);
-    if (!pcElem)
-        return Default;
-
-    if (Type == ParamType::FCText)
-        Value = GetASCII(Name, Default);
-    else if (Type != ParamType::FCGroup)
-        Value = StrX(pcElem->getAttribute(XStr("Value").unicodeForm())).c_str();
-    return Value.c_str();
-}
-
-std::vector<std::pair<std::string, std::string>>
-ParameterGrp::GetAttributeMap(ParamType Type, const char *sFilter) const
-{
-    std::vector<std::pair<std::string, std::string>> res;
-    if (!_pGroupNode)
-        return res;
-
-    const char *T = TypeName(Type);
-    if (!T)
-        return res;
-
-    std::string Name;
-
-    DOMElement *pcTemp = FindElement(_pGroupNode, T);
-    while ( pcTemp) {
-        Name = StrX(static_cast<DOMElement*>(
-                    pcTemp)->getAttributes()->getNamedItem(
-                        XStr("Name").unicodeForm())->getNodeValue()).c_str();
-        // check on filter condition
-        if (!sFilter || Name.find(sFilter)!= std::string::npos) {
-            if (Type == ParamType::FCGroup)
-                res.emplace_back(Name, std::string());
-            else
-                res.emplace_back(Name, StrX(static_cast<DOMElement*>(pcTemp)->getAttribute(
-                            XStr("Value").unicodeForm())).c_str());
-        }
-        pcTemp = FindNextElement(pcTemp,T);
-    }
-    return res;
-}
-
-void ParameterGrp::_Notify(ParamType Type, const char *Name, const char *Value)
-{
-    if (_Manager)
-        _Manager->signalParamChanged(this, Type, Name, Value);
-}
-
-void ParameterGrp::_SetAttribute(ParamType T, const char *Name, const char *Value)
-{ 
-    const char *Type = TypeName(T);
-    if (!Type)
-        return;
-    if (!_pGroupNode) {
-        if (FC_LOG_INSTANCE.isEnabled(FC_LOGLEVEL_LOG))
-            FC_WARN("Setting attribute " << Type << ":"
-                    << Name << " in an orphan group " << _cName);
-        return;
-    }
-    if (_Clearing) {
-        if (FC_LOG_INSTANCE.isEnabled(FC_LOGLEVEL_LOG))
-            FC_WARN("Adding attribute " << Type << ":"
-                    << Name << " while clearing " << GetPath());
-        return;
-    }
-
-    // find or create the Element
-    DOMElement *pcElem = FindOrCreateElement(_pGroupNode,Type,Name);
-    if (pcElem) {
-        XStr attr("Value");
-        // set the value only if different
-        if (strcmp(StrX(pcElem->getAttribute(attr.unicodeForm())).c_str(),Value)!=0) {
-            pcElem->setAttribute(attr.unicodeForm(), XStr(Value).unicodeForm());
-            // trigger observer
-            _Notify(T, Name, Value);
-        }
-        // For backward compatibility, old observer gets notified regardless of
-        // value changes or not.
-        Notify(Name);
-    }
-}
-
-bool ParameterGrp::GetBool(const char* Name, bool bPreset) const
-{
-    if (!_pGroupNode)
-        return bPreset;
-
-    // check if Element in group
-    DOMElement *pcElem = FindElement(_pGroupNode,"FCBool",Name);
-    // if not return preset
-    if (!pcElem)
-        return bPreset;
-    // if yes check the value and return
-    if (strcmp(StrX(pcElem->getAttribute(XStr("Value").unicodeForm())).c_str(),"1"))
-        return false;
-    else
-        return true;
-}
-
-void  ParameterGrp::SetBool(const char* Name, bool bValue)
-{
-    _SetAttribute(ParamType::FCBool, Name, bValue?"1":"0");
-}
-
-std::vector<bool> ParameterGrp::GetBools(const char * sFilter) const
-{
-    std::vector<bool>  vrValues;
-    if (!_pGroupNode)
-        return vrValues;
-
-    std::string Name;
-
-    DOMElement *pcTemp = FindElement(_pGroupNode,"FCBool");
-    while ( pcTemp) {
-        Name = StrX(pcTemp->getAttribute(XStr("Name").unicodeForm())).c_str();
-        // check on filter condition
-        if (!sFilter || Name.find(sFilter)!= std::string::npos) {
-            if (strcmp(StrX(pcTemp->getAttribute(XStr("Value").unicodeForm())).c_str(),"1"))
-                vrValues.push_back(false);
-            else
-                vrValues.push_back(true);
-        }
-        pcTemp = FindNextElement(pcTemp,"FCBool");
-    }
-
-    return vrValues;
-}
-
-std::vector<std::pair<std::string,bool> > ParameterGrp::GetBoolMap(const char * sFilter) const
-{
-    std::vector<std::pair<std::string,bool> >  vrValues;
-    if (!_pGroupNode)
-        return vrValues;
-
-    std::string Name;
-
-    DOMElement *pcTemp = FindElement(_pGroupNode,"FCBool");
-    while ( pcTemp) {
-        Name = StrX(pcTemp->getAttribute(XStr("Name").unicodeForm())).c_str();
-        // check on filter condition
-        if (!sFilter || Name.find(sFilter) != std::string::npos) {
-            if (strcmp(StrX(pcTemp->getAttribute(XStr("Value").unicodeForm())).c_str(),"1"))
-                vrValues.emplace_back(Name, false);
-            else
-                vrValues.emplace_back(Name, true);
-        }
-        pcTemp = FindNextElement(pcTemp,"FCBool");
-    }
-
-    return vrValues;
-}
-
-long ParameterGrp::GetInt(const char* Name, long lPreset) const
-{
-    if (!_pGroupNode)
-        return lPreset;
-
-    // check if Element in group
-    DOMElement *pcElem = FindElement(_pGroupNode,"FCInt",Name);
-    // if not return preset
-    if (!pcElem)
-        return lPreset;
-    // if yes check the value and return
-    return atol (StrX(pcElem->getAttribute(XStr("Value").unicodeForm())).c_str());
-}
-
-void  ParameterGrp::SetInt(const char* Name, long lValue)
-{
-    char cBuf[256];
-    sprintf(cBuf,"%li",lValue);
-    _SetAttribute(ParamType::FCInt, Name, cBuf);
-}
-
-std::vector<long> ParameterGrp::GetInts(const char * sFilter) const
-{
-    std::vector<long>  vrValues;
-    if (!_pGroupNode)
-        return vrValues;
-
-    std::string Name;
-
-    DOMElement *pcTemp = FindElement(_pGroupNode,"FCInt") ;
-    while ( pcTemp ) {
-        Name = StrX(pcTemp->getAttribute(XStr("Name").unicodeForm())).c_str();
-        // check on filter condition
-        if (!sFilter || Name.find(sFilter) != std::string::npos) {
-            vrValues.push_back(atol(StrX(pcTemp->getAttribute(XStr("Value").unicodeForm())).c_str()) );
-        }
-        pcTemp = FindNextElement(pcTemp,"FCInt") ;
-    }
-
-    return vrValues;
-}
-
-std::vector<std::pair<std::string,long> > ParameterGrp::GetIntMap(const char * sFilter) const
-{
-    std::vector<std::pair<std::string,long> > vrValues;
-    if (!_pGroupNode)
-        return vrValues;
-
-    std::string Name;
-
-    DOMElement *pcTemp = FindElement(_pGroupNode,"FCInt") ;
-    while ( pcTemp ) {
-        Name = StrX(pcTemp->getAttribute(XStr("Name").unicodeForm())).c_str();
-        // check on filter condition
-        if (!sFilter || Name.find(sFilter) != std::string::npos) {
-            vrValues.emplace_back(Name,
-                               ( atol (StrX(pcTemp->getAttribute(XStr("Value").unicodeForm())).c_str())));
-        }
-        pcTemp = FindNextElement(pcTemp,"FCInt") ;
-    }
-
-    return vrValues;
-}
-
-unsigned long ParameterGrp::GetUnsigned(const char* Name, unsigned long lPreset) const
-{
-    if (!_pGroupNode)
-        return lPreset;
-
-    // check if Element in group
-    DOMElement *pcElem = FindElement(_pGroupNode,"FCUInt",Name);
-    // if not return preset
-    if (!pcElem)
-        return lPreset;
-    // if yes check the value and return
-    return strtoul (StrX(pcElem->getAttribute(XStr("Value").unicodeForm())).c_str(),nullptr,10);
-}
-
-void  ParameterGrp::SetUnsigned(const char* Name, unsigned long lValue)
-{
-    char cBuf[256];
-    sprintf(cBuf,"%lu",lValue);
-    _SetAttribute(ParamType::FCUInt, Name, cBuf);
-}
-
-std::vector<unsigned long> ParameterGrp::GetUnsigneds(const char * sFilter) const
-{
-    std::vector<unsigned long>  vrValues;
-    if (!_pGroupNode)
-        return vrValues;
-
-    std::string Name;
-
-    DOMElement *pcTemp = FindElement(_pGroupNode,"FCUInt");
-    while ( pcTemp ) {
-        Name = StrX(pcTemp->getAttribute(XStr("Name").unicodeForm())).c_str();
-        // check on filter condition
-        if (!sFilter || Name.find(sFilter) != std::string::npos) {
-            vrValues.push_back( strtoul (StrX(pcTemp->getAttribute(XStr("Value").unicodeForm())).c_str(),nullptr,10) );
-        }
-        pcTemp = FindNextElement(pcTemp,"FCUInt") ;
-    }
-
-    return vrValues;
-}
-
-std::vector<std::pair<std::string,unsigned long> > ParameterGrp::GetUnsignedMap(const char * sFilter) const
-{
-    std::vector<std::pair<std::string,unsigned long> > vrValues;
-    if (!_pGroupNode)
-        return vrValues;
-
-    std::string Name;
-
-    DOMElement *pcTemp = FindElement(_pGroupNode,"FCUInt");
-    while ( pcTemp ) {
-        Name = StrX(pcTemp->getAttribute(XStr("Name").unicodeForm())).c_str();
-        // check on filter condition
-        if (!sFilter || Name.find(sFilter) != std::string::npos) {
-            vrValues.emplace_back(Name,
-                               ( strtoul (StrX(pcTemp->getAttribute(XStr("Value").unicodeForm())).c_str(),nullptr,10) ));
-        }
-        pcTemp = FindNextElement(pcTemp,"FCUInt");
-    }
-
-    return vrValues;
-}
-
-double ParameterGrp::GetFloat(const char* Name, double dPreset) const
-{
-    if (!_pGroupNode)
-        return dPreset;
-
-    // check if Element in group
-    DOMElement *pcElem = FindElement(_pGroupNode,"FCFloat",Name);
-    // if not return preset
-    if (!pcElem)
-        return dPreset;
-    // if yes check the value and return
-    return atof (StrX(pcElem->getAttribute(XStr("Value").unicodeForm())).c_str());
-}
-
-void  ParameterGrp::SetFloat(const char* Name, double dValue)
-{
-    char cBuf[256];
-    sprintf(cBuf,"%.12f",dValue); // use %.12f instead of %f to handle values < 1.0e-6
-    _SetAttribute(ParamType::FCFloat, Name, cBuf);
-}
-
-std::vector<double> ParameterGrp::GetFloats(const char * sFilter) const
-{
-    std::vector<double>  vrValues;
-    if (!_pGroupNode)
-        return vrValues;
-
-    std::string Name;
-
-    DOMElement *pcTemp = FindElement(_pGroupNode,"FCFloat") ;
-    while ( pcTemp ) {
-        Name = StrX(pcTemp->getAttribute(XStr("Name").unicodeForm())).c_str();
-        // check on filter condition
-        if (!sFilter || Name.find(sFilter) != std::string::npos) {
-            vrValues.push_back( atof (StrX(pcTemp->getAttribute(XStr("Value").unicodeForm())).c_str()) );
-        }
-        pcTemp = FindNextElement(pcTemp,"FCFloat");
-    }
-
-    return vrValues;
-}
-
-std::vector<std::pair<std::string,double> > ParameterGrp::GetFloatMap(const char * sFilter) const
-{
-    std::vector<std::pair<std::string,double> > vrValues;
-    if (!_pGroupNode)
-        return vrValues;
-
-    std::string Name;
-
-    DOMElement *pcTemp = FindElement(_pGroupNode,"FCFloat") ;
-    while ( pcTemp ) {
-        Name = StrX(pcTemp->getAttribute(XStr("Name").unicodeForm())).c_str();
-        // check on filter condition
-        if (!sFilter || Name.find(sFilter) != std::string::npos) {
-            vrValues.emplace_back(Name,
-                               ( atof (StrX(pcTemp->getAttribute(XStr("Value").unicodeForm())).c_str())));
-        }
-        pcTemp = FindNextElement(pcTemp,"FCFloat");
-    }
-
-    return vrValues;
-}
-
-
-void  ParameterGrp::SetASCII(const char* Name, const char *sValue)
-{
-    if (!_pGroupNode) {
-        if (FC_LOG_INSTANCE.isEnabled(FC_LOGLEVEL_LOG))
-            FC_WARN("Setting attribute " << "FCText:"
-                    << Name << " in an orphan group " << _cName);
-        return;
-    }
-    if (_Clearing) {
-        if (FC_LOG_INSTANCE.isEnabled(FC_LOGLEVEL_LOG))
-            FC_WARN("Adding attribute " << "FCText:"
-                    << Name << " while clearing " << GetPath());
-        return;
-    }
-
-    bool isNew = false;
-    DOMElement *pcElem = FindElement(_pGroupNode,"FCText",Name);
-    if (!pcElem) {
-        pcElem = CreateElement(_pGroupNode,"FCText",Name);
-        isNew = true;
-    }
-    if (pcElem) {
-        // and set the value
-        DOMNode *pcElem2 = pcElem->getFirstChild();
-        if (!pcElem2) {
-            XERCES_CPP_NAMESPACE_QUALIFIER DOMDocument *pDocument = _pGroupNode->getOwnerDocument();
-            DOMText *pText = pDocument->createTextNode(XUTF8Str(sValue).unicodeForm());
-            pcElem->appendChild(pText);
-            if (isNew  || sValue[0]!=0)
-                _Notify(ParamType::FCText, Name, sValue);
-        }
-        else if (strcmp(StrXUTF8(pcElem2->getNodeValue()).c_str(), sValue)!=0) {
-            pcElem2->setNodeValue(XUTF8Str(sValue).unicodeForm());
-            _Notify(ParamType::FCText, Name, sValue);
-        }
-        // trigger observer
-        Notify(Name);
-    }
-}
-
-std::string ParameterGrp::GetASCII(const char* Name, const char * pPreset) const
-{
-    if (!_pGroupNode)
-        return pPreset ? pPreset : "";
-
-    // check if Element in group
-    DOMElement *pcElem = FindElement(_pGroupNode,"FCText",Name);
-    // if not return preset
-    if (!pcElem) {
-        if (!pPreset)
-            return {};
-        return {pPreset};
-    }
-    // if yes check the value and return
-    DOMNode *pcElem2 = pcElem->getFirstChild();
-    if (pcElem2)
-        return {StrXUTF8(pcElem2->getNodeValue()).c_str()};
-    return {};
-}
-
-std::vector<std::string> ParameterGrp::GetASCIIs(const char * sFilter) const
-{
-    std::vector<std::string>  vrValues;
-    if (!_pGroupNode)
-        return vrValues;
-
-    std::string Name;
-
-    DOMElement *pcTemp = FindElement(_pGroupNode,"FCText");
-    while ( pcTemp  ) {
-        Name = StrXUTF8(pcTemp->getAttribute(XStr("Name").unicodeForm())).c_str();
-        // check on filter condition
-        if (!sFilter || Name.find(sFilter) != std::string::npos) {
-            // retrieve the text element
-            DOMNode *pcElem2 = pcTemp->getFirstChild();
-            if (pcElem2)
-                vrValues.emplace_back(StrXUTF8(pcElem2->getNodeValue()).c_str() );
-            else
-                vrValues.emplace_back(""); // For a string, an empty value is possible and allowed
-        }
-        pcTemp = FindNextElement(pcTemp,"FCText");
-    }
-
-    return vrValues;
-}
-
-std::vector<std::pair<std::string,std::string> > ParameterGrp::GetASCIIMap(const char * sFilter) const
-{
-    std::vector<std::pair<std::string,std::string> >  vrValues;
-    if (!_pGroupNode)
-        return vrValues;
-
-    std::string Name;
-
-    DOMElement *pcTemp = FindElement(_pGroupNode,"FCText");
-    while ( pcTemp) {
-        Name = StrXUTF8(pcTemp->getAttribute(XStr("Name").unicodeForm())).c_str();
-        // check on filter condition
-        if (!sFilter || Name.find(sFilter) != std::string::npos) {
-            // retrieve the text element
-            DOMNode *pcElem2 = pcTemp->getFirstChild();
-            if (pcElem2)
-                vrValues.emplace_back(Name, std::string(StrXUTF8(pcElem2->getNodeValue()).c_str()));
-            else
-                vrValues.emplace_back(Name, std::string()); // For a string, an empty value is possible and allowed
-        }
-        pcTemp = FindNextElement(pcTemp,"FCText");
-    }
-
-    return vrValues;
-}
-
-//**************************************************************************
-// Access methods
-
-void ParameterGrp::RemoveASCII(const char* Name)
-{
-    if (!_pGroupNode)
-        return;
-
-    // check if Element in group
-    DOMElement *pcElem = FindElement(_pGroupNode,"FCText",Name);
-    // if not return
-    if (!pcElem)
-        return;
-
-    DOMNode* node = _pGroupNode->removeChild(pcElem);
-    node->release();
-
-    // trigger observer
-    _Notify(ParamType::FCText, Name, nullptr);
-    Notify(Name);
-}
-
-void ParameterGrp::RemoveBool(const char* Name)
-{
-    if (!_pGroupNode)
-        return;
-
-    // check if Element in group
-    DOMElement *pcElem = FindElement(_pGroupNode,"FCBool",Name);
-    // if not return
-    if (!pcElem)
-        return;
-
-    DOMNode* node = _pGroupNode->removeChild(pcElem);
-    node->release();
-
-    // trigger observer
-    _Notify(ParamType::FCBool, Name, nullptr);
-    Notify(Name);
-}
-
-
-void ParameterGrp::RemoveFloat(const char* Name)
-{
-    if (!_pGroupNode)
-        return;
-
-    // check if Element in group
-    DOMElement *pcElem = FindElement(_pGroupNode,"FCFloat",Name);
-    // if not return
-    if (!pcElem)
-        return;
-
-    DOMNode* node = _pGroupNode->removeChild(pcElem);
-    node->release();
-
-    // trigger observer
-    _Notify(ParamType::FCFloat,Name, nullptr);
-    Notify(Name);
-}
-
-void ParameterGrp::RemoveInt(const char* Name)
-{
-    if (!_pGroupNode)
-        return;
-
-    // check if Element in group
-    DOMElement *pcElem = FindElement(_pGroupNode,"FCInt",Name);
-    // if not return
-    if (!pcElem)
-        return;
-
-    DOMNode* node = _pGroupNode->removeChild(pcElem);
-    node->release();
-
-    // trigger observer
-    _Notify(ParamType::FCInt, Name, nullptr);
-    Notify(Name);
-}
-
-void ParameterGrp::RemoveUnsigned(const char* Name)
-{
-    if (!_pGroupNode)
-        return;
-
-    // check if Element in group
-    DOMElement *pcElem = FindElement(_pGroupNode,"FCUInt",Name);
-    // if not return
-    if (!pcElem)
-        return;
-
-    DOMNode* node = _pGroupNode->removeChild(pcElem);
-    node->release();
-
-    // trigger observer
-    _Notify(ParamType::FCUInt, Name, nullptr);
-    Notify(Name);
-}
-
-void ParameterGrp::RemoveGrp(const char* Name)
-{
-    if (!_pGroupNode)
-        return;
-
-    auto it = _GroupMap.find(Name);
-    if (it == _GroupMap.end())
-        return;
-
-    // If this or any of its children is referenced by an observer we do not
-    // delete the handle, just in case the group is later added again, or else
-    // those existing observer won't get any notification. BUT, we DO delete
-    // the underlying xml elements, so that we don't save the empty group
-    // later.
-    it->second->Clear(false);
-    if (!it->second->_Detached) {
-        it->second->_Detached = true;
-        _pGroupNode->removeChild(it->second->_pGroupNode);
-    }
-    if (it->second->ShouldRemove()) {
-        it->second->_Parent = nullptr;
-        it->second->_Manager = nullptr;
-        _GroupMap.erase(it);
-    }
-
-    // trigger observer
-    Notify(Name);
-}
-
-bool ParameterGrp::RenameGrp(const char* OldName, const char* NewName)
-{
-    if (!_pGroupNode)
-        return false;
-
-    auto it = _GroupMap.find(OldName);
-    if (it == _GroupMap.end())
-        return false;
-    auto jt = _GroupMap.find(NewName);
-    if (jt != _GroupMap.end())
-        return false;
-
-    // rename group handle
-    _GroupMap[NewName] = _GroupMap[OldName];
-    _GroupMap.erase(OldName);
-    _GroupMap[NewName]->_cName = NewName;
-
-    // check if Element in group
-    DOMElement *pcElem = FindElement(_pGroupNode, "FCParamGroup", OldName);
-    if (pcElem)
-        pcElem-> setAttribute(XStr("Name").unicodeForm(), XStr(NewName).unicodeForm());
-
-    _Notify(ParamType::FCGroup, NewName, OldName);
-    return true;
-}
-
-void ParameterGrp::Clear(bool notify)
-{
-    if (!_pGroupNode)
-        return;
-
-    Base::StateLocker guard(_Clearing);
-
-    // early trigger notification of group removal when all its children
-    // hierarchies are intact.
-    _Notify(ParamType::FCGroup, nullptr, nullptr);
-
-    // checking on references
-    for (auto it = _GroupMap.begin();it!=_GroupMap.end();) {
-        // If a group handle is referenced by some observer, then do not remove
-        // it but clear it, so that any existing observer can still get
-        // notification if the group is later on add back. We do remove the
-        // underlying xml element from its parent so that we won't save this
-        // empty group.
-        it->second->Clear(notify);
-        if (!it->second->_Detached) {
-            it->second->_Detached = true;
-            _pGroupNode->removeChild(it->second->_pGroupNode);
-        }
-        if (!it->second->ShouldRemove())
-            ++it;
-        else {
-            it->second->_Parent = nullptr;
-            it->second->_Manager = nullptr;
-            it = _GroupMap.erase(it);
-        }
-    }
-
-    // Remove the rest of non-group nodes;
-    std::vector<std::pair<ParamType, std::string>> params;
-    for (DOMNode *child = _pGroupNode->getFirstChild(), *next = child; child != nullptr;  child = next) {
-        next = next->getNextSibling();
-        ParamType type = TypeValue(StrX(child->getNodeName()).c_str());
-        if (type != ParamType::FCInvalid && type != ParamType::FCGroup)
-            params.emplace_back(type, StrX(child->getAttributes()->getNamedItem(
-                            XStr("Name").unicodeForm())->getNodeValue()).c_str());
-        DOMNode *node = _pGroupNode->removeChild(child);
-        node->release();
-    }
-
-    for (auto &v : params) {
-        _Notify(v.first, v.second.c_str(), nullptr);
-        if (notify)
-            Notify(v.second.c_str());
-    }
-
-    // trigger observer
-    Notify("");
-}
-
-//**************************************************************************
-// Access methods
-
-bool ParameterGrp::ShouldRemove() const
-{
-    if (this->getRefCount() > 1)
-        return false;
-    for (const auto& it : _GroupMap) {
-        bool ok = it.second->ShouldRemove();
-        if (!ok)
-            return false;
-    }
-    return true;
-}
-
-XERCES_CPP_NAMESPACE_QUALIFIER DOMElement *ParameterGrp::FindElement(XERCES_CPP_NAMESPACE_QUALIFIER DOMElement *Start, const char* Type, const char* Name) const
-{
-    if (XMLString::compareString(Start->getNodeName(), XStr("FCParamGroup").unicodeForm()) != 0 &&
-        XMLString::compareString(Start->getNodeName(), XStr("FCParameters").unicodeForm()) != 0) {
-        Base::Console().Warning("FindElement: %s cannot have the element %s of type %s\n", StrX(Start->getNodeName()).c_str(), Name, Type);
-        return nullptr;
-    }
-    for (DOMNode *clChild = Start->getFirstChild(); clChild != nullptr;  clChild = clChild->getNextSibling()) {
-        if (clChild->getNodeType() == DOMNode::ELEMENT_NODE) {
-            // the right node Type
-            if (!strcmp(Type,StrX(clChild->getNodeName()).c_str())) {
-                if (clChild->getAttributes()->getLength() > 0) {
-                    if (Name) {
-                        DOMNode* attr = FindAttribute(clChild, "Name");
-                        if (attr && !strcmp(Name,StrX(attr->getNodeValue()).c_str()))
-                            return static_cast<DOMElement*>(clChild);
-                    }
-                    else
-                        return static_cast<DOMElement*>(clChild);
-
-                }
-            }
-        }
-    }
-    return nullptr;
-}
-
-XERCES_CPP_NAMESPACE_QUALIFIER DOMElement *ParameterGrp::FindNextElement(XERCES_CPP_NAMESPACE_QUALIFIER DOMNode *Prev, const char* Type) const
-{
-    DOMNode *clChild = Prev;
-    if (!clChild)
-        return nullptr;
-
-    while ((clChild = clChild->getNextSibling()) != nullptr) {
-        if (clChild->getNodeType() == DOMNode::ELEMENT_NODE) {
-            // the right node Type
-            if (!strcmp(Type,StrX(clChild->getNodeName()).c_str())) {
-                return static_cast<DOMElement*>(clChild);
-            }
-        }
-    }
-    return nullptr;
-}
-
-XERCES_CPP_NAMESPACE_QUALIFIER DOMElement *ParameterGrp::FindOrCreateElement(XERCES_CPP_NAMESPACE_QUALIFIER DOMElement *Start, const char* Type, const char* Name)
-{
-    // first try to find it
-    DOMElement *pcElem = FindElement(Start,Type,Name);
-    if (pcElem)
-        return pcElem;
-
-    return CreateElement(Start,Type,Name);
-}
-
-XERCES_CPP_NAMESPACE_QUALIFIER DOMNode *ParameterGrp::FindAttribute(XERCES_CPP_NAMESPACE_QUALIFIER DOMNode *Node, const char* Name) const
-{
-    DOMNamedNodeMap* attr = Node->getAttributes();
-    if (attr) {
-        return attr->getNamedItem(XStr(Name).unicodeForm());
-    }
-    return nullptr;
-}
-
-std::vector<std::pair<ParameterGrp::ParamType,std::string> >
-ParameterGrp::GetParameterNames(const char * sFilter) const
-{
-    std::vector<std::pair<ParameterGrp::ParamType,std::string> > res;
-    if (!_pGroupNode)
-        return res;
-
-    std::string Name;
-
-    for (DOMNode *clChild = _pGroupNode->getFirstChild();
-            clChild != nullptr;  clChild = clChild->getNextSibling()) {
-        if (clChild->getNodeType() == DOMNode::ELEMENT_NODE) {
-            StrX type(clChild->getNodeName());
-            ParamType Type = TypeValue(type.c_str());
-            if (Type != ParamType::FCInvalid && Type != ParamType::FCGroup) {
-                if (clChild->getAttributes()->getLength() > 0) {
-                    StrX name(clChild->getAttributes()->getNamedItem(
-                                XStr("Name").unicodeForm())->getNodeValue());
-                    if (!sFilter || strstr(name.c_str(), sFilter))
-                        res.emplace_back(Type, name.c_str());
-                }
-            }
-        }
-    }
-    return res;
-}
-
-void ParameterGrp::NotifyAll()
-{
-    // get all ints and notify
-    std::vector<std::pair<std::string,long> > IntMap = GetIntMap();
-    for (const auto & it : IntMap)
-        Notify(it.first.c_str());
-
-    // get all booleans and notify
-    std::vector<std::pair<std::string,bool> > BoolMap = GetBoolMap();
-    for (const auto & it : BoolMap)
-        Notify(it.first.c_str());
-
-    // get all Floats and notify
-    std::vector<std::pair<std::string,double> > FloatMap  = GetFloatMap();
-    for (const auto & it : FloatMap)
-        Notify(it.first.c_str());
-
-    // get all strings and notify
-    std::vector<std::pair<std::string,std::string> > StringMap = GetASCIIMap();
-    for (const auto & it : StringMap)
-        Notify(it.first.c_str());
-
-    // get all uints and notify
-    std::vector<std::pair<std::string,unsigned long> > UIntMap = GetUnsignedMap();
-    for (const auto & it : UIntMap)
-        Notify(it.first.c_str());
-}
-
-void ParameterGrp::_Reset()
-{
-    _pGroupNode = nullptr;
-    for (auto &v : _GroupMap)
-        v.second->_Reset();
-}
-
-//**************************************************************************
-//**************************************************************************
-// ParameterSerializer
-//++++++++++++++++++++++++++++++++++++++++++++++++++++++++++++++++++++++++++
-ParameterSerializer::ParameterSerializer(const std::string& fn)
-  : filename(fn)
-{
-}
-
-ParameterSerializer::~ParameterSerializer() = default;
-
-void ParameterSerializer::SaveDocument(const ParameterManager& mgr)
-{
-    mgr.SaveDocument(filename.c_str());
-}
-
-int ParameterSerializer::LoadDocument(ParameterManager& mgr)
-{
-    return mgr.LoadDocument(filename.c_str());
-}
-
-bool ParameterSerializer::LoadOrCreateDocument(ParameterManager& mgr)
-{
-    return mgr.LoadOrCreateDocument(filename.c_str());
-}
-
-//**************************************************************************
-//**************************************************************************
-// ParameterManager
-//++++++++++++++++++++++++++++++++++++++++++++++++++++++++++++++++++++++++++
-
-static XercesDOMParser::ValSchemes    gValScheme       = XercesDOMParser::Val_Auto;
-
-//**************************************************************************
-// Construction/Destruction
-
-/** Default construction
-  */
-ParameterManager::ParameterManager()
-{
-    _Manager = this;
-
-    // initialize the XML system
-    Init();
-
-// ---------------------------------------------------------------------------
-//  Local data
-//
-//  gXmlFile
-//      The path to the file to parser. Set via command line.
-//
-//  gDoNamespaces
-//      Indicates whether namespace processing should be done.
-//
-//  gDoSchema
-//      Indicates whether schema processing should be done.
-//
-//  gSchemaFullChecking
-//      Indicates whether full schema constraint checking should be done.
-//
-//  gDoCreate
-//      Indicates whether entity reference nodes needs to be created or not.
-//      Defaults to false.
-//
-//  gOutputEncoding
-//      The encoding we are to output in. If not set on the command line,
-//      then it is defaults to the encoding of the input XML file.
-//
-//  gMyEOLSequence
-//      The end of line sequence we are to output.
-//
-//  gSplitCdataSections
-//      Indicates whether split-cdata-sections is to be enabled or not.
-//
-//  gDiscardDefaultContent
-//      Indicates whether default content is discarded or not.
-//
-//  gUseFilter
-//      Indicates if user wants to plug in the DOMPrintFilter.
-//
-//  gValScheme
-//      Indicates what validation scheme to use. It defaults to 'auto', but
-//      can be set via the -v= command.
-//
-// ---------------------------------------------------------------------------
-
-    gDoNamespaces          = false;
-    gDoSchema              = false;
-    gSchemaFullChecking    = false;
-    gDoCreate              = true;
-
-    gOutputEncoding        = nullptr;
-    gMyEOLSequence         = nullptr;
-
-    gSplitCdataSections    = true;
-    gDiscardDefaultContent = true;
-    gUseFilter             = true;
-    gFormatPrettyPrint     = true;
-}
-
-/** Destruction
-  * complete destruction of the object
-  */
-ParameterManager::~ParameterManager()
-{
-    _Reset();
-    delete _pDocument;
-    delete paramSerializer;
-}
-
-Base::Reference<ParameterManager> ParameterManager::Create()
-{
-    return {new ParameterManager()};
-}
-
-void ParameterManager::Init()
-{
-    static bool Init = false;
-    if (!Init) {
-        try {
-            XMLPlatformUtils::Initialize();
-        }
-        catch (const XMLException& toCatch) {
-#if defined(FC_OS_LINUX) || defined(FC_OS_CYGWIN)
-            std::ostringstream err;
-#else
-            std::stringstream err;
-#endif
-            char *pMsg = XMLString::transcode(toCatch.getMessage());
-            err << "Error during Xerces-c Initialization.\n"
-                << "  Exception message:"
-                << pMsg;
-            XMLString::release(&pMsg);
-            throw XMLBaseException(err.str().c_str());
-        }
-        Init = true;
-    }
-}
-
-void ParameterManager::Terminate()
-{
-    XMLTools::terminate();
-    XMLPlatformUtils::Terminate();
-}
-
-//**************************************************************************
-// Serializer handling
-
-void ParameterManager::SetSerializer(ParameterSerializer* ps)
-{
-    if (paramSerializer != ps)
-        delete paramSerializer;
-    paramSerializer = ps;
-}
-
-bool ParameterManager::HasSerializer() const
-{
-    return (paramSerializer != nullptr);
-}
-
-const std::string & ParameterManager::GetSerializeFileName() const
-{
-    static const std::string _dummy;
-    return paramSerializer ? paramSerializer->GetFileName() : _dummy;
-}
-
-int ParameterManager::LoadDocument()
-{
-    if (paramSerializer)
-        return paramSerializer->LoadDocument(*this);
-    else
-        return -1;
-}
-
-bool ParameterManager::LoadOrCreateDocument()
-{
-    if (paramSerializer)
-        return paramSerializer->LoadOrCreateDocument(*this);
-    else
-        return false;
-}
-
-void ParameterManager::SaveDocument() const
-{
-    if (paramSerializer)
-        paramSerializer->SaveDocument(*this);
-}
-
-//**************************************************************************
-// Document handling
-
-bool ParameterManager::LoadOrCreateDocument(const char* sFileName)
-{
-    Base::FileInfo file(sFileName);
-    if (file.exists()) {
-        LoadDocument(sFileName);
-        return false;
-    }
-    else {
-        CreateDocument();
-        return true;
-    }
-}
-
-int  ParameterManager::LoadDocument(const char* sFileName)
-{
-    Base::FileInfo file(sFileName);
-
-    try {
-#if defined (FC_OS_WIN32)
-        LocalFileInputSource inputSource(reinterpret_cast<const XMLCh*>(file.toStdWString().c_str()));
-#else
-        LocalFileInputSource inputSource(XStr(file.filePath().c_str()).unicodeForm());
-#endif
-        return LoadDocument(inputSource);
-    }
-    catch (const Base::Exception& e) {
-        std::cerr << e.what() << std::endl;
-        throw;
-    }
-    catch (...) {
-        std::cerr << "An error occurred during parsing\n " << std::endl;
-        throw;
-    }
-}
-
-int ParameterManager::LoadDocument(const XERCES_CPP_NAMESPACE_QUALIFIER InputSource& inputSource)
-{
-    //
-    //  Create our parser, then attach an error handler to the parser.
-    //  The parser will call back to methods of the ErrorHandler if it
-    //  discovers errors during the course of parsing the XML document.
-    //
-    XercesDOMParser *parser = new XercesDOMParser;
-    parser->setValidationScheme(gValScheme);
-    parser->setDoNamespaces(gDoNamespaces);
-    parser->setDoSchema(gDoSchema);
-    parser->setValidationSchemaFullChecking(gSchemaFullChecking);
-    parser->setCreateEntityReferenceNodes(gDoCreate);
-
-    DOMTreeErrorReporter *errReporter = new DOMTreeErrorReporter();
-    parser->setErrorHandler(errReporter);
-
-    //
-    //  Parse the XML file, catching any XML exceptions that might propagate
-    //  out of it.
-    //
-    bool errorsOccured = false;
-    try {
-        parser->parse(inputSource);
-    }
-
-    catch (const XMLException& e) {
-        std::cerr << "An error occurred during parsing\n   Message: "
-        << StrX(e.getMessage()) << std::endl;
-        errorsOccured = true;
-    }
-
-    catch (const DOMException& e) {
-        std::cerr << "A DOM error occurred during parsing\n   DOMException code: "
-        << e.code << std::endl;
-        errorsOccured = true;
-    }
-
-    catch (...) {
-        std::cerr << "An error occurred during parsing\n " << std::endl;
-        errorsOccured = true;
-    }
-
-    if (errorsOccured) {
-        delete parser;
-        delete errReporter;
-        return 0;
-    }
-
-    _pDocument = parser->adoptDocument();
-    delete parser;
-    delete errReporter;
-
-    if (!_pDocument)
-        throw XMLBaseException("Malformed Parameter document: Invalid document");
-
-    DOMElement* rootElem = _pDocument->getDocumentElement();
-    if (!rootElem)
-        throw XMLBaseException("Malformed Parameter document: Root group not found");
-
-    _pGroupNode = FindElement(rootElem,"FCParamGroup","Root");
-
-    if (!_pGroupNode)
-        throw XMLBaseException("Malformed Parameter document: Root group not found");
-
-    return 1;
-}
-
-void  ParameterManager::SaveDocument(const char* sFileName) const
-{
-    Base::FileInfo file(sFileName);
-
-    try {
-        //
-        // Plug in a format target to receive the resultant
-        // XML stream from the serializer.
-        //
-        // LocalFileFormatTarget prints the resultant XML stream
-        // to a file once it receives any thing from the serializer.
-        //
-#if defined (FC_OS_WIN32)
-        XMLFormatTarget *myFormTarget = new LocalFileFormatTarget (reinterpret_cast<const XMLCh*>(file.toStdWString().c_str()));
-#else
-        XMLFormatTarget *myFormTarget = new LocalFileFormatTarget (file.filePath().c_str());
-#endif
-        SaveDocument(myFormTarget);
-        delete myFormTarget;
-    }
-    catch (XMLException& e) {
-        std::cerr << "An error occurred during creation of output transcoder. Msg is:"
-        << std::endl
-        << StrX(e.getMessage()) << std::endl;
-    }
-}
-
-void  ParameterManager::SaveDocument(XMLFormatTarget* pFormatTarget) const
-{
-    try {
-        std::unique_ptr<DOMPrintFilter>   myFilter;
-        std::unique_ptr<DOMErrorHandler>  myErrorHandler;
-
-        // get a serializer, an instance of DOMWriter
-        XMLCh tempStr[100];
-        XMLString::transcode("LS", tempStr, 99);
-        DOMImplementation *impl          = DOMImplementationRegistry::getDOMImplementation(tempStr);
-        DOMLSSerializer   *theSerializer = static_cast<DOMImplementationLS*>(impl)->createLSSerializer();
-
-        // set user specified end of line sequence and output encoding
-        theSerializer->setNewLine(gMyEOLSequence);
-
-
-        //
-        // do the serialization through DOMWriter::writeNode();
-        //
-        if (_pDocument) {
-            DOMLSOutput *theOutput = static_cast<DOMImplementationLS*>(impl)->createLSOutput();
-            theOutput->setEncoding(gOutputEncoding);
-
-            if (gUseFilter) {
-                myFilter = std::make_unique<DOMPrintFilter>(
-                            DOMNodeFilter::SHOW_ELEMENT   |
-                            DOMNodeFilter::SHOW_ATTRIBUTE |
-                            DOMNodeFilter::SHOW_DOCUMENT_TYPE |
-                            DOMNodeFilter::SHOW_TEXT
-                           );
-                theSerializer->setFilter(myFilter.get());
-            }
-
-            // plug in user's own error handler
-            myErrorHandler = std::make_unique<DOMPrintErrorHandler>();
-            DOMConfiguration* config = theSerializer->getDomConfig();
-            config->setParameter(XMLUni::fgDOMErrorHandler, myErrorHandler.get());
-
-            // set feature if the serializer supports the feature/mode
-            if (config->canSetParameter(XMLUni::fgDOMWRTSplitCdataSections, gSplitCdataSections))
-                config->setParameter(XMLUni::fgDOMWRTSplitCdataSections, gSplitCdataSections);
-
-            if (config->canSetParameter(XMLUni::fgDOMWRTDiscardDefaultContent, gDiscardDefaultContent))
-                config->setParameter(XMLUni::fgDOMWRTDiscardDefaultContent, gDiscardDefaultContent);
-
-            if (config->canSetParameter(XMLUni::fgDOMWRTFormatPrettyPrint, gFormatPrettyPrint))
-                config->setParameter(XMLUni::fgDOMWRTFormatPrettyPrint, gFormatPrettyPrint);
-
-            theOutput->setByteStream(pFormatTarget);
-            theSerializer->write(_pDocument, theOutput);
-
-            theOutput->release();
-        }
-
-        theSerializer->release();
-    }
-    catch (XMLException& e) {
-        std::cerr << "An error occurred during creation of output transcoder. Msg is:"
-        << std::endl
-        << StrX(e.getMessage()) << std::endl;
-    }
-}
-
-void  ParameterManager::CreateDocument()
-{
-    // creating a document from screatch
-    DOMImplementation* impl =  DOMImplementationRegistry::getDOMImplementation(XStr("Core").unicodeForm());
-    delete _pDocument;
-    _pDocument = impl->createDocument(
-                     nullptr,                                    // root element namespace URI.
-                     XStr("FCParameters").unicodeForm(),         // root element name
-                     nullptr);                                   // document type object (DTD).
-
-    // creating the node for the root group
-    DOMElement* rootElem = _pDocument->getDocumentElement();
-    _pGroupNode = _pDocument->createElement(XStr("FCParamGroup").unicodeForm());
-    _pGroupNode->setAttribute(XStr("Name").unicodeForm(), XStr("Root").unicodeForm());
-    rootElem->appendChild(_pGroupNode);
-}
-
-void  ParameterManager::CheckDocument() const
-{
-    if (!_pDocument)
-        return;
-
-    try {
-        //
-        // Plug in a format target to receive the resultant
-        // XML stream from the serializer.
-        //
-        // LocalFileFormatTarget prints the resultant XML stream
-        // to a file once it receives any thing from the serializer.
-        //
-        MemBufFormatTarget myFormTarget;
-        SaveDocument(&myFormTarget);
-
-        // Either use the file saved on disk or write the current XML into a buffer in memory
-        // const char* xmlFile = "...";
-        MemBufInputSource xmlFile(myFormTarget.getRawBuffer(), myFormTarget.getLen(), "(memory)");
-
-        // Either load the XSD file from disk or use the built-in string
-        // const char* xsdFile = "...";
-        std::string xsdStr(xmlSchemeString);
-        MemBufInputSource xsdFile(reinterpret_cast<const XMLByte*>(xsdStr.c_str()), xsdStr.size(), "Parameter.xsd");
-
-        // See http://apache-xml-project.6118.n7.nabble.com/validating-xml-with-xsd-schema-td17515.html
-        //
-        XercesDOMParser parser;
-        Grammar* grammar = parser.loadGrammar(xsdFile, Grammar::SchemaGrammarType, true);
-        if (!grammar) {
-            Base::Console().Error("Grammar file cannot be loaded.\n");
-            return;
-        }
-
-        parser.setExternalNoNamespaceSchemaLocation("Parameter.xsd");
-        //parser.setExitOnFirstFatalError(true);
-        //parser.setValidationConstraintFatal(true);
-        parser.cacheGrammarFromParse(true);
-        parser.setValidationScheme(XercesDOMParser::Val_Auto);
-        parser.setDoNamespaces(true);
-        parser.setDoSchema(true);
-
-        DOMTreeErrorReporter errHandler;
-        parser.setErrorHandler(&errHandler);
-        parser.parse(xmlFile);
-
-        if (parser.getErrorCount() > 0) {
-            Base::Console().Error("Unexpected XML structure detected: %zu errors\n", parser.getErrorCount());
-        }
-    }
-    catch (XMLException& e) {
-        std::cerr << "An error occurred while checking document. Msg is:"
-        << std::endl
-        << StrX(e.getMessage()) << std::endl;
-    }
-}
-
-
-//**************************************************************************
-//**************************************************************************
-// DOMPrintFilter
-//++++++++++++++++++++++++++++++++++++++++++++++++++++++++++++++++++++++++++
-DOMPrintFilter::DOMPrintFilter(ShowType whatToShow)
-    : fWhatToShow(whatToShow)
-{
-}
-
-DOMPrintFilter::FilterAction DOMPrintFilter::acceptNode(const DOMNode* node) const
-{
-    if (XMLString::compareString(node->getNodeName(), XStr("FCParameters").unicodeForm()) == 0) {
-        // This node is supposed to have a single FCParamGroup and two text nodes.
-        // Over time it can happen that the text nodes collect extra newlines.
-        const DOMNodeList*  children =  node->getChildNodes();
-        for (XMLSize_t i=0; i<children->getLength(); i++) {
-            DOMNode* child = children->item(i);
-            if (child->getNodeType() == DOMNode::TEXT_NODE) {
-                child->setNodeValue(XStr("\n").unicodeForm());
-            }
-        }
-    }
-
-    switch (node->getNodeType()) {
-        case DOMNode::TEXT_NODE: {
-            // Filter out text element if it is under a group node. Note text xml
-            // element is plain text in between tags, and we do not store any text
-            // there.
-            auto parent = node->getParentNode();
-            if (parent
-                && XMLString::compareString(parent->getNodeName(),
-                                            XStr("FCParamGroup").unicodeForm()) == 0)
-                return DOMNodeFilter::FILTER_REJECT;
-            return DOMNodeFilter::FILTER_ACCEPT;
-        }
-        case DOMNode::DOCUMENT_TYPE_NODE:
-        case DOMNode::DOCUMENT_NODE: {
-            return DOMNodeFilter::FILTER_REJECT;// no effect
-        }
-        default: {
-            return DOMNodeFilter::FILTER_ACCEPT;
-        }
-    }
-}
-
-//**************************************************************************
-//**************************************************************************
-// DOMPrintErrorHandler
-//++++++++++++++++++++++++++++++++++++++++++++++++++++++++++++++++++++++++++
-
-
-bool DOMPrintErrorHandler::handleError(const DOMError &domError)
-{
-    // Display whatever error message passed from the serializer
-    char *msg = XMLString::transcode(domError.getMessage());
-    std::cout<<msg<<std::endl;
-    XMLString::release(&msg);
-
-    // Instructs the serializer to continue serialization if possible.
-    return true;
-}
+/***************************************************************************
+ *   Copyright (c) 2002 Jürgen Riegel <juergen.riegel@web.de>              *
+ *                                                                         *
+ *   This file is part of the FreeCAD CAx development system.              *
+ *                                                                         *
+ *   This program is free software; you can redistribute it and/or modify  *
+ *   it under the terms of the GNU Library General Public License (LGPL)   *
+ *   as published by the Free Software Foundation; either version 2 of     *
+ *   the License, or (at your option) any later version.                   *
+ *   for detail see the LICENCE text file.                                 *
+ *                                                                         *
+ *   FreeCAD is distributed in the hope that it will be useful,            *
+ *   but WITHOUT ANY WARRANTY; without even the implied warranty of        *
+ *   MERCHANTABILITY or FITNESS FOR A PARTICULAR PURPOSE.  See the         *
+ *   GNU Library General Public License for more details.                  *
+ *                                                                         *
+ *   You should have received a copy of the GNU Library General Public     *
+ *   License along with FreeCAD; if not, write to the Free Software        *
+ *   Foundation, Inc., 59 Temple Place, Suite 330, Boston, MA  02111-1307  *
+ *   USA                                                                   *
+ *                                                                         *
+ ***************************************************************************/
+
+
+#include "PreCompiled.h"
+
+#ifndef _PreComp_
+#   include <cassert>
+#   include <memory>
+#   include <xercesc/dom/DOM.hpp>
+#   include <xercesc/framework/LocalFileFormatTarget.hpp>
+#   include <xercesc/framework/LocalFileInputSource.hpp>
+#   include <xercesc/framework/MemBufFormatTarget.hpp>
+#   include <xercesc/framework/MemBufInputSource.hpp>
+#   include <xercesc/parsers/XercesDOMParser.hpp>
+#   include <xercesc/sax/ErrorHandler.hpp>
+#   include <xercesc/sax/SAXParseException.hpp>
+#   include <sstream>
+#   include <string>
+#   include <utility>
+#endif
+
+#ifdef FC_OS_LINUX
+#   include <unistd.h>
+#endif
+
+#include <boost/algorithm/string.hpp>
+
+#include "Parameter.h"
+#include "Parameter.inl"
+#include "Console.h"
+#include "Exception.h"
+#include "Tools.h"
+
+FC_LOG_LEVEL_INIT("Parameter", true, true)
+
+
+XERCES_CPP_NAMESPACE_USE
+using namespace Base;
+
+
+#include "XMLTools.h"
+
+//**************************************************************************
+//**************************************************************************
+// private classes declaration:
+// - DOMTreeErrorReporter
+// - StrX
+// - DOMPrintFilter
+// - DOMPrintErrorHandler
+// - XStr
+//++++++++++++++++++++++++++++++++++++++++++++++++++++++++++++++++++++++++++
+
+
+class DOMTreeErrorReporter : public ErrorHandler
+{
+public:
+    // -----------------------------------------------------------------------
+    //  Constructors and Destructor
+    // -----------------------------------------------------------------------
+    DOMTreeErrorReporter() :
+            fSawErrors(false) {
+    }
+
+void DOMTreeErrorReporter::warning(const SAXParseException&)
+{
+	//
+	// Ignore all warnings.
+	//
+}
+
+void DOMTreeErrorReporter::error(const SAXParseException& toCatch)
+{
+	fSawErrors = true;
+	std::cerr << "Error at file \"" << StrX(toCatch.getSystemId())
+	<< "\", line " << toCatch.getLineNumber()
+	<< ", column " << toCatch.getColumnNumber()
+	<< "\n   Message: " << StrX(toCatch.getMessage()) << std::endl;
+}
+
+void DOMTreeErrorReporter::fatalError(const SAXParseException& toCatch)
+{
+	fSawErrors = true;
+	std::cerr << "Fatal Error at file \"" << StrX(toCatch.getSystemId())
+	<< "\", line " << toCatch.getLineNumber()
+	<< ", column " << toCatch.getColumnNumber()
+	<< "\n   Message: " << StrX(toCatch.getMessage()) << std::endl;
+}
+
+void DOMTreeErrorReporter::resetErrors()
+{
+	// No-op in this case
+}
+
+inline bool DOMTreeErrorReporter::getSawErrors() const
+{
+    return fSawErrors;
+}
+
+class DOMPrintFilter : public DOMLSSerializerFilter
+{
+public:
+
+    /** @name Constructors */
+    explicit DOMPrintFilter(ShowType whatToShow = DOMNodeFilter::SHOW_ALL);
+    //@{
+
+    /** @name Destructors */
+    ~DOMPrintFilter() override = default;
+    //@{
+
+    /** @ interface from DOMWriterFilter */
+    FilterAction acceptNode(const XERCES_CPP_NAMESPACE_QUALIFIER DOMNode*) const override;
+    //@{
+
+    ShowType getWhatToShow() const override {
+        return fWhatToShow;
+    }
+
+    // unimplemented copy ctor and assignment operator
+    DOMPrintFilter(const DOMPrintFilter&) = delete;
+    DOMPrintFilter & operator = (const DOMPrintFilter&) = delete;
+
+   ShowType fWhatToShow;
+};
+class DOMPrintErrorHandler : public DOMErrorHandler
+{
+public:
+
+    DOMPrintErrorHandler() = default;
+    ~DOMPrintErrorHandler() override = default;
+
+    /** @name The error handler interface */
+    bool handleError(const DOMError& domError) override;
+    void resetErrors() {}
+
+    /* Unimplemented constructors and operators */
+    explicit DOMPrintErrorHandler(const DOMErrorHandler&) = delete;
+    void operator=(const DOMErrorHandler&) = delete;
+
+};
+//**************************************************************************
+//**************************************************************************
+// ParameterManager
+//++++++++++++++++++++++++++++++++++++++++++++++++++++++++++++++++++++++++++
+
+
+//**************************************************************************
+// Construction/Destruction
+
+
+/** Default construction
+  */
+ParameterGrp::ParameterGrp(XERCES_CPP_NAMESPACE_QUALIFIER DOMElement *GroupNode,
+                           const char* sName,
+                           ParameterGrp *Parent)
+        : Base::Handled(), Subject<const char*>()
+        , _pGroupNode(GroupNode)
+        , _Parent(Parent)
+{
+    if (sName) _cName=sName;
+    if (_Parent) _Manager = _Parent->_Manager;
+}
+
+
+/** Destruction
+  * complete destruction of the object
+  */
+ParameterGrp::~ParameterGrp()
+{
+    for (auto &v : _GroupMap) {
+        v.second->_Parent = nullptr;
+        v.second->_Manager = nullptr;
+    }
+    if (_Detached && _pGroupNode)
+        _pGroupNode->release();
+}
+
+//**************************************************************************
+// Access methods
+
+void ParameterGrp::copyTo(Base::Reference<ParameterGrp> Grp)
+{
+    if (Grp == this)
+        return;
+
+    // delete previous content
+    Grp->Clear(true);
+
+    // copy all
+    insertTo(Grp);
+}
+
+void ParameterGrp::insertTo(Base::Reference<ParameterGrp> Grp)
+{
+    if (Grp == this)
+        return;
+
+    // copy group
+    std::vector<Base::Reference<ParameterGrp> > Grps = GetGroups();
+    std::vector<Base::Reference<ParameterGrp> >::iterator It1;
+    for (It1 = Grps.begin();It1 != Grps.end();++It1)
+        (*It1)->insertTo(Grp->GetGroup((*It1)->GetGroupName()));
+
+    // copy strings
+    std::vector<std::pair<std::string,std::string> > StringMap = GetASCIIMap();
+    std::vector<std::pair<std::string,std::string> >::iterator It2;
+    for (It2 = StringMap.begin();It2 != StringMap.end();++It2)
+        Grp->SetASCII(It2->first.c_str(),It2->second.c_str());
+
+    // copy bool
+    std::vector<std::pair<std::string,bool> > BoolMap = GetBoolMap();
+    std::vector<std::pair<std::string,bool> >::iterator It3;
+    for (It3 = BoolMap.begin();It3 != BoolMap.end();++It3)
+        Grp->SetBool(It3->first.c_str(),It3->second);
+
+    // copy int
+    std::vector<std::pair<std::string,long> > IntMap = GetIntMap();
+    std::vector<std::pair<std::string,long> >::iterator It4;
+    for (It4 = IntMap.begin();It4 != IntMap.end();++It4)
+        Grp->SetInt(It4->first.c_str(),It4->second);
+
+    // copy float
+    std::vector<std::pair<std::string,double> > FloatMap = GetFloatMap();
+    std::vector<std::pair<std::string,double> >::iterator It5;
+    for (It5 = FloatMap.begin();It5 != FloatMap.end();++It5)
+        Grp->SetFloat(It5->first.c_str(),It5->second);
+
+    // copy uint
+    std::vector<std::pair<std::string,unsigned long> > UIntMap = GetUnsignedMap();
+    std::vector<std::pair<std::string,unsigned long> >::iterator It6;
+    for (It6 = UIntMap.begin();It6 != UIntMap.end();++It6)
+        Grp->SetUnsigned(It6->first.c_str(),It6->second);
+}
+
+void ParameterGrp::exportTo(const char* FileName)
+{
+    auto Mngr = ParameterManager::Create();
+
+    Mngr->CreateDocument();
+
+    // copy all into the new document
+    insertTo(Base::Reference<ParameterGrp>(Mngr));
+
+    Mngr->SaveDocument(FileName);
+}
+
+void ParameterGrp::importFrom(const char* FileName)
+{
+    auto Mngr = ParameterManager::Create();
+
+    if (Mngr->LoadDocument(FileName) != 1)
+        throw FileException("ParameterGrp::import() cannot load document", FileName);
+
+    Mngr->copyTo(Base::Reference<ParameterGrp>(this));
+}
+
+void ParameterGrp::insert(const char* FileName)
+{
+    auto Mngr = ParameterManager::Create();
+
+    if (Mngr->LoadDocument(FileName) != 1)
+        throw FileException("ParameterGrp::import() cannot load document", FileName);
+
+    Mngr->insertTo(Base::Reference<ParameterGrp>(this));
+}
+
+void ParameterGrp::revert(const char* FileName)
+{
+    auto Mngr = ParameterManager::Create();
+
+    if (Mngr->LoadDocument(FileName) != 1)
+        throw FileException("ParameterGrp::revert() cannot load document", FileName);
+
+    revert(Base::Reference<ParameterGrp>(Mngr));
+}
+
+void ParameterGrp::revert(Base::Reference<ParameterGrp> Grp)
+{
+    if (Grp == this)
+        return;
+
+    for (auto &grp : Grp->GetGroups()) {
+        if (HasGroup(grp->GetGroupName()))
+            GetGroup(grp->GetGroupName())->revert(grp);
+    }
+
+    for (const auto &v : Grp->GetASCIIMap()) {
+        if (GetASCII(v.first.c_str(), v.second.c_str()) == v.second)
+            RemoveASCII(v.first.c_str());
+    }
+
+    for (const auto &v : Grp->GetBoolMap()) {
+        if (GetBool(v.first.c_str(), v.second) == v.second)
+            RemoveBool(v.first.c_str());
+    }
+
+    for (const auto &v : Grp->GetIntMap()) {
+        if (GetInt(v.first.c_str(), v.second) == v.second)
+            RemoveInt(v.first.c_str());
+    }
+
+    for (const auto &v : Grp->GetUnsignedMap()) {
+        if (GetUnsigned(v.first.c_str(), v.second) == v.second)
+            RemoveUnsigned(v.first.c_str());
+    }
+
+    for (const auto &v : Grp->GetFloatMap()) {
+        if (GetFloat(v.first.c_str(), v.second) == v.second)
+            RemoveFloat(v.first.c_str());
+    }
+}
+
+XERCES_CPP_NAMESPACE_QUALIFIER DOMElement *
+ParameterGrp::CreateElement(XERCES_CPP_NAMESPACE_QUALIFIER DOMElement *Start, const char* Type, const char* Name)
+{
+    if (XMLString::compareString(Start->getNodeName(), XStr("FCParamGroup").unicodeForm()) != 0 &&
+        XMLString::compareString(Start->getNodeName(), XStr("FCParameters").unicodeForm()) != 0) {
+        Base::Console().Warning("CreateElement: %s cannot have the element %s of type %s\n", StrX(Start->getNodeName()).c_str(), Name, Type);
+        return nullptr;
+    }
+
+    if (_Detached && _Parent) {
+        // re-attach the group
+        _Parent->_GetGroup(_cName.c_str());
+    }
+
+    XERCES_CPP_NAMESPACE_QUALIFIER DOMDocument *pDocument = Start->getOwnerDocument();
+
+    auto pcElem = pDocument->createElement(XStr(Type).unicodeForm());
+    pcElem-> setAttribute(XStr("Name").unicodeForm(), XStr(Name).unicodeForm());
+    Start->appendChild(pcElem);
+
+    return pcElem;
+}
+
+Base::Reference<ParameterGrp> ParameterGrp::GetGroup(const char* Name)
+{
+    if (!Name)
+        throw Base::ValueError("Empty group name");
+
+    Base::Reference<ParameterGrp> hGrp = this;
+    std::vector<std::string> tokens;
+    boost::split(tokens, Name, boost::is_any_of("/"));
+    for (auto &token : tokens) {
+        boost::trim(token);
+        if (token.empty())
+            continue;
+        hGrp = hGrp->_GetGroup(token.c_str());
+        if (!hGrp) {
+            // The group is clearing. Return some dummy group to avoid caller
+            // crashing for backward compatibility.
+            hGrp = new ParameterGrp();
+            hGrp->_cName = Name;
+            break;
+        }
+    }
+    if (hGrp == this)
+        throw Base::ValueError("Empty group name");
+    return hGrp;
+}
+
+Base::Reference<ParameterGrp> ParameterGrp::_GetGroup(const char* Name)
+{
+    Base::Reference<ParameterGrp> rParamGrp;
+    if (!_pGroupNode) {
+        if (FC_LOG_INSTANCE.isEnabled(FC_LOGLEVEL_LOG))
+            FC_WARN("Adding group " << Name << " in an orphan group " << _cName);
+        return rParamGrp;
+    }
+    if (_Clearing) {
+        if (FC_LOG_INSTANCE.isEnabled(FC_LOGLEVEL_LOG))
+            FC_WARN("Adding group " << Name << " while clearing " << GetPath());
+        return rParamGrp;
+    }
+
+    DOMElement *pcTemp{};
+
+    // search if Group node already there
+    pcTemp = FindElement(_pGroupNode,"FCParamGroup",Name);
+
+    // already created?
+    if (!(rParamGrp=_GroupMap[Name]).isValid()) {
+        if (!pcTemp)
+            pcTemp = CreateElement(_pGroupNode,"FCParamGroup",Name);
+        // create and register handle
+        rParamGrp = Base::Reference<ParameterGrp> (new ParameterGrp(pcTemp,Name,this));
+        _GroupMap[Name] = rParamGrp;
+    } else if (!pcTemp) {
+        _pGroupNode->appendChild(rParamGrp->_pGroupNode);
+        rParamGrp->_Detached = false;
+        if (this->_Detached && this->_Parent) {
+            // Re-attach the group. Note that this may fail if the parent is
+            // clearing. That's why we check this->_Detached below.
+            this->_Parent->_GetGroup(_cName.c_str());
+        }
+    }
+
+    if (!pcTemp && !this->_Detached)
+        _Notify(ParamType::FCGroup, Name, Name);
+
+    return rParamGrp;
+}
+
+std::string ParameterGrp::GetPath() const
+{
+    std::string path;
+    if (_Parent && _Parent != _Manager)
+        path = _Parent->GetPath();
+    if (path.size() && _cName.size())
+        path += "/";
+    path += _cName;
+    return path;
+}
+
+std::vector<Base::Reference<ParameterGrp> > ParameterGrp::GetGroups()
+{
+    Base::Reference<ParameterGrp> rParamGrp;
+    std::vector<Base::Reference<ParameterGrp> >  vrParamGrp;
+
+    if (!_pGroupNode)
+        return vrParamGrp;
+
+    std::string Name;
+
+    DOMElement *pcTemp = FindElement(_pGroupNode,"FCParamGroup");
+    while (pcTemp) {
+        Name = StrX(pcTemp->getAttributes()->getNamedItem(XStr("Name").unicodeForm())->getNodeValue()).c_str();
+        // already created?
+        if (!(rParamGrp=_GroupMap[Name]).isValid()) {
+            rParamGrp = Base::Reference<ParameterGrp> (new ParameterGrp(pcTemp,Name.c_str(),this));
+            _GroupMap[Name] = rParamGrp;
+        }
+        vrParamGrp.push_back( rParamGrp );
+        // go to next
+        pcTemp = FindNextElement(pcTemp,"FCParamGroup");
+    }
+
+    return vrParamGrp;
+}
+
+/// test if this group is empty
+bool ParameterGrp::IsEmpty() const
+{
+    if ( _pGroupNode && _pGroupNode->getFirstChild() )
+        return false;
+    else
+        return true;
+}
+
+/// test if a special sub group is in this group
+bool ParameterGrp::HasGroup(const char* Name) const
+{
+    if (_GroupMap.find(Name) != _GroupMap.end())
+        return true;
+
+    if (_pGroupNode && FindElement(_pGroupNode,"FCParamGroup",Name) != nullptr)
+        return true;
+
+    return false;
+}
+
+const char *ParameterGrp::TypeName(ParamType Type)
+{
+    switch(Type) {
+    case ParamType::FCBool:
+        return "FCBool";
+    case ParamType::FCInt:
+        return "FCInt";
+    case ParamType::FCUInt:
+        return "FCUInt";
+    case ParamType::FCText:
+        return "FCText";
+    case ParamType::FCFloat:
+        return "FCFloat";
+    case ParamType::FCGroup:
+        return "FCParamGroup";
+    default:
+        return nullptr;
+    }
+}
+
+ParameterGrp::ParamType ParameterGrp::TypeValue(const char *Name)
+{
+    if (Name) {
+        if (boost::equals(Name, "FCBool"))
+            return ParamType::FCBool;
+        if (boost::equals(Name, "FCInt"))
+            return ParamType::FCInt;
+        if (boost::equals(Name, "FCUInt"))
+            return ParamType::FCUInt;
+        if (boost::equals(Name, "FCText"))
+            return ParamType::FCText;
+        if (boost::equals(Name, "FCFloat"))
+            return ParamType::FCFloat;
+        if (boost::equals(Name, "FCParamGroup"))
+            return ParamType::FCGroup;
+    }
+    return ParamType::FCInvalid;
+}
+
+void ParameterGrp::SetAttribute(ParamType Type, const char *Name, const char *Value)
+{
+    switch(Type) {
+    case ParamType::FCBool:
+    case ParamType::FCInt:
+    case ParamType::FCUInt:
+    case ParamType::FCFloat:
+        return _SetAttribute(Type, Name, Value);
+    case ParamType::FCText:
+        return SetASCII(Name, Value);
+    case ParamType::FCGroup:
+        RenameGrp(Name, Value);
+        break;
+    default:
+        break;
+    }
+}
+
+void ParameterGrp::RemoveAttribute(ParamType Type, const char *Name)
+{
+    switch(Type) {
+    case ParamType::FCBool:
+        return RemoveBool(Name);
+    case ParamType::FCInt:
+        return RemoveInt(Name);
+    case ParamType::FCUInt:
+        return RemoveUnsigned(Name);
+    case ParamType::FCText:
+        return RemoveASCII(Name);
+    case ParamType::FCFloat:
+        return RemoveFloat(Name);
+    case ParamType::FCGroup:
+        return RemoveGrp(Name);
+    default:
+        break;
+    }
+}
+
+const char *
+ParameterGrp::GetAttribute(ParamType Type,
+                           const char *Name,
+                           std::string &Value,
+                           const char *Default) const
+{
+    if (!_pGroupNode)
+        return Default;
+
+    const char *T = TypeName(Type);
+    if (!T)
+        return Default;
+
+    DOMElement *pcElem = FindElement(_pGroupNode,T,Name);
+    if (!pcElem)
+        return Default;
+
+    if (Type == ParamType::FCText)
+        Value = GetASCII(Name, Default);
+    else if (Type != ParamType::FCGroup)
+        Value = StrX(pcElem->getAttribute(XStr("Value").unicodeForm())).c_str();
+    return Value.c_str();
+}
+
+std::vector<std::pair<std::string, std::string>>
+ParameterGrp::GetAttributeMap(ParamType Type, const char *sFilter) const
+{
+    std::vector<std::pair<std::string, std::string>> res;
+    if (!_pGroupNode)
+        return res;
+
+    const char *T = TypeName(Type);
+    if (!T)
+        return res;
+
+    std::string Name;
+
+    DOMElement *pcTemp = FindElement(_pGroupNode, T);
+    while ( pcTemp) {
+        Name = StrX(static_cast<DOMElement*>(
+                    pcTemp)->getAttributes()->getNamedItem(
+                        XStr("Name").unicodeForm())->getNodeValue()).c_str();
+        // check on filter condition
+        if (!sFilter || Name.find(sFilter)!= std::string::npos) {
+            if (Type == ParamType::FCGroup)
+                res.emplace_back(Name, std::string());
+            else
+                res.emplace_back(Name, StrX(static_cast<DOMElement*>(pcTemp)->getAttribute(
+                            XStr("Value").unicodeForm())).c_str());
+        }
+        pcTemp = FindNextElement(pcTemp,T);
+    }
+    return res;
+}
+
+void ParameterGrp::_Notify(ParamType Type, const char *Name, const char *Value)
+{
+    if (_Manager)
+        _Manager->signalParamChanged(this, Type, Name, Value);
+}
+
+void ParameterGrp::_SetAttribute(ParamType T, const char *Name, const char *Value)
+{ 
+    const char *Type = TypeName(T);
+    if (!Type)
+        return;
+    if (!_pGroupNode) {
+        if (FC_LOG_INSTANCE.isEnabled(FC_LOGLEVEL_LOG))
+            FC_WARN("Setting attribute " << Type << ":"
+                    << Name << " in an orphan group " << _cName);
+        return;
+    }
+    if (_Clearing) {
+        if (FC_LOG_INSTANCE.isEnabled(FC_LOGLEVEL_LOG))
+            FC_WARN("Adding attribute " << Type << ":"
+                    << Name << " while clearing " << GetPath());
+        return;
+    }
+
+    // find or create the Element
+    DOMElement *pcElem = FindOrCreateElement(_pGroupNode,Type,Name);
+    if (pcElem) {
+        XStr attr("Value");
+        // set the value only if different
+        if (strcmp(StrX(pcElem->getAttribute(attr.unicodeForm())).c_str(),Value)!=0) {
+            pcElem->setAttribute(attr.unicodeForm(), XStr(Value).unicodeForm());
+            // trigger observer
+            _Notify(T, Name, Value);
+        }
+        // For backward compatibility, old observer gets notified regardless of
+        // value changes or not.
+        Notify(Name);
+    }
+}
+
+bool ParameterGrp::GetBool(const char* Name, bool bPreset) const
+{
+    if (!_pGroupNode)
+        return bPreset;
+
+    // check if Element in group
+    DOMElement *pcElem = FindElement(_pGroupNode,"FCBool",Name);
+    // if not return preset
+    if (!pcElem)
+        return bPreset;
+    // if yes check the value and return
+    if (strcmp(StrX(pcElem->getAttribute(XStr("Value").unicodeForm())).c_str(),"1"))
+        return false;
+    else
+        return true;
+}
+
+void  ParameterGrp::SetBool(const char* Name, bool bValue)
+{
+    _SetAttribute(ParamType::FCBool, Name, bValue?"1":"0");
+}
+
+std::vector<bool> ParameterGrp::GetBools(const char * sFilter) const
+{
+    std::vector<bool>  vrValues;
+    if (!_pGroupNode)
+        return vrValues;
+
+    std::string Name;
+
+    DOMElement *pcTemp = FindElement(_pGroupNode,"FCBool");
+    while ( pcTemp) {
+        Name = StrX(pcTemp->getAttribute(XStr("Name").unicodeForm())).c_str();
+        // check on filter condition
+        if (!sFilter || Name.find(sFilter)!= std::string::npos) {
+            if (strcmp(StrX(pcTemp->getAttribute(XStr("Value").unicodeForm())).c_str(),"1"))
+                vrValues.push_back(false);
+            else
+                vrValues.push_back(true);
+        }
+        pcTemp = FindNextElement(pcTemp,"FCBool");
+    }
+
+    return vrValues;
+}
+
+std::vector<std::pair<std::string,bool> > ParameterGrp::GetBoolMap(const char * sFilter) const
+{
+    std::vector<std::pair<std::string,bool> >  vrValues;
+    if (!_pGroupNode)
+        return vrValues;
+
+    std::string Name;
+
+    DOMElement *pcTemp = FindElement(_pGroupNode,"FCBool");
+    while ( pcTemp) {
+        Name = StrX(pcTemp->getAttribute(XStr("Name").unicodeForm())).c_str();
+        // check on filter condition
+        if (!sFilter || Name.find(sFilter) != std::string::npos) {
+            if (strcmp(StrX(pcTemp->getAttribute(XStr("Value").unicodeForm())).c_str(),"1"))
+                vrValues.emplace_back(Name, false);
+            else
+                vrValues.emplace_back(Name, true);
+        }
+        pcTemp = FindNextElement(pcTemp,"FCBool");
+    }
+
+    return vrValues;
+}
+
+long ParameterGrp::GetInt(const char* Name, long lPreset) const
+{
+    if (!_pGroupNode)
+        return lPreset;
+
+    // check if Element in group
+    DOMElement *pcElem = FindElement(_pGroupNode,"FCInt",Name);
+    // if not return preset
+    if (!pcElem)
+        return lPreset;
+    // if yes check the value and return
+    return atol (StrX(pcElem->getAttribute(XStr("Value").unicodeForm())).c_str());
+}
+
+void  ParameterGrp::SetInt(const char* Name, long lValue)
+{
+    char cBuf[256];
+    sprintf(cBuf,"%li",lValue);
+    _SetAttribute(ParamType::FCInt, Name, cBuf);
+}
+
+std::vector<long> ParameterGrp::GetInts(const char * sFilter) const
+{
+    std::vector<long>  vrValues;
+    if (!_pGroupNode)
+        return vrValues;
+
+    std::string Name;
+
+    DOMElement *pcTemp = FindElement(_pGroupNode,"FCInt") ;
+    while ( pcTemp ) {
+        Name = StrX(pcTemp->getAttribute(XStr("Name").unicodeForm())).c_str();
+        // check on filter condition
+        if (!sFilter || Name.find(sFilter) != std::string::npos) {
+            vrValues.push_back(atol(StrX(pcTemp->getAttribute(XStr("Value").unicodeForm())).c_str()) );
+        }
+        pcTemp = FindNextElement(pcTemp,"FCInt") ;
+    }
+
+    return vrValues;
+}
+
+std::vector<std::pair<std::string,long> > ParameterGrp::GetIntMap(const char * sFilter) const
+{
+    std::vector<std::pair<std::string,long> > vrValues;
+    if (!_pGroupNode)
+        return vrValues;
+
+    std::string Name;
+
+    DOMElement *pcTemp = FindElement(_pGroupNode,"FCInt") ;
+    while ( pcTemp ) {
+        Name = StrX(pcTemp->getAttribute(XStr("Name").unicodeForm())).c_str();
+        // check on filter condition
+        if (!sFilter || Name.find(sFilter) != std::string::npos) {
+            vrValues.emplace_back(Name,
+                               ( atol (StrX(pcTemp->getAttribute(XStr("Value").unicodeForm())).c_str())));
+        }
+        pcTemp = FindNextElement(pcTemp,"FCInt") ;
+    }
+
+    return vrValues;
+}
+
+unsigned long ParameterGrp::GetUnsigned(const char* Name, unsigned long lPreset) const
+{
+    if (!_pGroupNode)
+        return lPreset;
+
+    // check if Element in group
+    DOMElement *pcElem = FindElement(_pGroupNode,"FCUInt",Name);
+    // if not return preset
+    if (!pcElem)
+        return lPreset;
+    // if yes check the value and return
+    return strtoul (StrX(pcElem->getAttribute(XStr("Value").unicodeForm())).c_str(),nullptr,10);
+}
+
+void  ParameterGrp::SetUnsigned(const char* Name, unsigned long lValue)
+{
+    char cBuf[256];
+    sprintf(cBuf,"%lu",lValue);
+    _SetAttribute(ParamType::FCUInt, Name, cBuf);
+}
+
+std::vector<unsigned long> ParameterGrp::GetUnsigneds(const char * sFilter) const
+{
+    std::vector<unsigned long>  vrValues;
+    if (!_pGroupNode)
+        return vrValues;
+
+    std::string Name;
+
+    DOMElement *pcTemp = FindElement(_pGroupNode,"FCUInt");
+    while ( pcTemp ) {
+        Name = StrX(pcTemp->getAttribute(XStr("Name").unicodeForm())).c_str();
+        // check on filter condition
+        if (!sFilter || Name.find(sFilter) != std::string::npos) {
+            vrValues.push_back( strtoul (StrX(pcTemp->getAttribute(XStr("Value").unicodeForm())).c_str(),nullptr,10) );
+        }
+        pcTemp = FindNextElement(pcTemp,"FCUInt") ;
+    }
+
+    return vrValues;
+}
+
+std::vector<std::pair<std::string,unsigned long> > ParameterGrp::GetUnsignedMap(const char * sFilter) const
+{
+    std::vector<std::pair<std::string,unsigned long> > vrValues;
+    if (!_pGroupNode)
+        return vrValues;
+
+    std::string Name;
+
+    DOMElement *pcTemp = FindElement(_pGroupNode,"FCUInt");
+    while ( pcTemp ) {
+        Name = StrX(pcTemp->getAttribute(XStr("Name").unicodeForm())).c_str();
+        // check on filter condition
+        if (!sFilter || Name.find(sFilter) != std::string::npos) {
+            vrValues.emplace_back(Name,
+                               ( strtoul (StrX(pcTemp->getAttribute(XStr("Value").unicodeForm())).c_str(),nullptr,10) ));
+        }
+        pcTemp = FindNextElement(pcTemp,"FCUInt");
+    }
+
+    return vrValues;
+}
+
+double ParameterGrp::GetFloat(const char* Name, double dPreset) const
+{
+    if (!_pGroupNode)
+        return dPreset;
+
+    // check if Element in group
+    DOMElement *pcElem = FindElement(_pGroupNode,"FCFloat",Name);
+    // if not return preset
+    if (!pcElem)
+        return dPreset;
+    // if yes check the value and return
+    return atof (StrX(pcElem->getAttribute(XStr("Value").unicodeForm())).c_str());
+}
+
+void  ParameterGrp::SetFloat(const char* Name, double dValue)
+{
+    char cBuf[256];
+    sprintf(cBuf,"%.12f",dValue); // use %.12f instead of %f to handle values < 1.0e-6
+    _SetAttribute(ParamType::FCFloat, Name, cBuf);
+}
+
+std::vector<double> ParameterGrp::GetFloats(const char * sFilter) const
+{
+    std::vector<double>  vrValues;
+    if (!_pGroupNode)
+        return vrValues;
+
+    std::string Name;
+
+    DOMElement *pcTemp = FindElement(_pGroupNode,"FCFloat") ;
+    while ( pcTemp ) {
+        Name = StrX(pcTemp->getAttribute(XStr("Name").unicodeForm())).c_str();
+        // check on filter condition
+        if (!sFilter || Name.find(sFilter) != std::string::npos) {
+            vrValues.push_back( atof (StrX(pcTemp->getAttribute(XStr("Value").unicodeForm())).c_str()) );
+        }
+        pcTemp = FindNextElement(pcTemp,"FCFloat");
+    }
+
+    return vrValues;
+}
+
+std::vector<std::pair<std::string,double> > ParameterGrp::GetFloatMap(const char * sFilter) const
+{
+    std::vector<std::pair<std::string,double> > vrValues;
+    if (!_pGroupNode)
+        return vrValues;
+
+    std::string Name;
+
+    DOMElement *pcTemp = FindElement(_pGroupNode,"FCFloat") ;
+    while ( pcTemp ) {
+        Name = StrX(pcTemp->getAttribute(XStr("Name").unicodeForm())).c_str();
+        // check on filter condition
+        if (!sFilter || Name.find(sFilter) != std::string::npos) {
+            vrValues.emplace_back(Name,
+                               ( atof (StrX(pcTemp->getAttribute(XStr("Value").unicodeForm())).c_str())));
+        }
+        pcTemp = FindNextElement(pcTemp,"FCFloat");
+    }
+
+    return vrValues;
+}
+
+
+void  ParameterGrp::SetASCII(const char* Name, const char *sValue)
+{
+    if (!_pGroupNode) {
+        if (FC_LOG_INSTANCE.isEnabled(FC_LOGLEVEL_LOG))
+            FC_WARN("Setting attribute " << "FCText:"
+                    << Name << " in an orphan group " << _cName);
+        return;
+    }
+    if (_Clearing) {
+        if (FC_LOG_INSTANCE.isEnabled(FC_LOGLEVEL_LOG))
+            FC_WARN("Adding attribute " << "FCText:"
+                    << Name << " while clearing " << GetPath());
+        return;
+    }
+
+    bool isNew = false;
+    DOMElement *pcElem = FindElement(_pGroupNode,"FCText",Name);
+    if (!pcElem) {
+        pcElem = CreateElement(_pGroupNode,"FCText",Name);
+        isNew = true;
+    }
+    if (pcElem) {
+        // and set the value
+        DOMNode *pcElem2 = pcElem->getFirstChild();
+        if (!pcElem2) {
+            XERCES_CPP_NAMESPACE_QUALIFIER DOMDocument *pDocument = _pGroupNode->getOwnerDocument();
+            DOMText *pText = pDocument->createTextNode(XUTF8Str(sValue).unicodeForm());
+            pcElem->appendChild(pText);
+            if (isNew  || sValue[0]!=0)
+                _Notify(ParamType::FCText, Name, sValue);
+        }
+        else if (strcmp(StrXUTF8(pcElem2->getNodeValue()).c_str(), sValue)!=0) {
+            pcElem2->setNodeValue(XUTF8Str(sValue).unicodeForm());
+            _Notify(ParamType::FCText, Name, sValue);
+        }
+        // trigger observer
+        Notify(Name);
+    }
+}
+
+std::string ParameterGrp::GetASCII(const char* Name, const char * pPreset) const
+{
+    if (!_pGroupNode)
+        return pPreset ? pPreset : "";
+
+    // check if Element in group
+    DOMElement *pcElem = FindElement(_pGroupNode,"FCText",Name);
+    // if not return preset
+    if (!pcElem) {
+        if (!pPreset)
+            return {};
+        return {pPreset};
+    }
+    // if yes check the value and return
+    DOMNode *pcElem2 = pcElem->getFirstChild();
+    if (pcElem2)
+        return {StrXUTF8(pcElem2->getNodeValue()).c_str()};
+    return {};
+}
+
+std::vector<std::string> ParameterGrp::GetASCIIs(const char * sFilter) const
+{
+    std::vector<std::string>  vrValues;
+    if (!_pGroupNode)
+        return vrValues;
+
+    std::string Name;
+
+    DOMElement *pcTemp = FindElement(_pGroupNode,"FCText");
+    while ( pcTemp  ) {
+        Name = StrXUTF8(pcTemp->getAttribute(XStr("Name").unicodeForm())).c_str();
+        // check on filter condition
+        if (!sFilter || Name.find(sFilter) != std::string::npos) {
+            // retrieve the text element
+            DOMNode *pcElem2 = pcTemp->getFirstChild();
+            if (pcElem2)
+                vrValues.emplace_back(StrXUTF8(pcElem2->getNodeValue()).c_str() );
+            else
+                vrValues.emplace_back(""); // For a string, an empty value is possible and allowed
+        }
+        pcTemp = FindNextElement(pcTemp,"FCText");
+    }
+
+    return vrValues;
+}
+
+std::vector<std::pair<std::string,std::string> > ParameterGrp::GetASCIIMap(const char * sFilter) const
+{
+    std::vector<std::pair<std::string,std::string> >  vrValues;
+    if (!_pGroupNode)
+        return vrValues;
+
+    std::string Name;
+
+    DOMElement *pcTemp = FindElement(_pGroupNode,"FCText");
+    while ( pcTemp) {
+        Name = StrXUTF8(pcTemp->getAttribute(XStr("Name").unicodeForm())).c_str();
+        // check on filter condition
+        if (!sFilter || Name.find(sFilter) != std::string::npos) {
+            // retrieve the text element
+            DOMNode *pcElem2 = pcTemp->getFirstChild();
+            if (pcElem2)
+                vrValues.emplace_back(Name, std::string(StrXUTF8(pcElem2->getNodeValue()).c_str()));
+            else
+                vrValues.emplace_back(Name, std::string()); // For a string, an empty value is possible and allowed
+        }
+        pcTemp = FindNextElement(pcTemp,"FCText");
+    }
+
+    return vrValues;
+}
+
+//**************************************************************************
+// Access methods
+
+void ParameterGrp::RemoveASCII(const char* Name)
+{
+    if (!_pGroupNode)
+        return;
+
+    // check if Element in group
+    DOMElement *pcElem = FindElement(_pGroupNode,"FCText",Name);
+    // if not return
+    if (!pcElem)
+        return;
+
+    DOMNode* node = _pGroupNode->removeChild(pcElem);
+    node->release();
+
+    // trigger observer
+    _Notify(ParamType::FCText, Name, nullptr);
+    Notify(Name);
+}
+
+void ParameterGrp::RemoveBool(const char* Name)
+{
+    if (!_pGroupNode)
+        return;
+
+    // check if Element in group
+    DOMElement *pcElem = FindElement(_pGroupNode,"FCBool",Name);
+    // if not return
+    if (!pcElem)
+        return;
+
+    DOMNode* node = _pGroupNode->removeChild(pcElem);
+    node->release();
+
+    // trigger observer
+    _Notify(ParamType::FCBool, Name, nullptr);
+    Notify(Name);
+}
+
+
+void ParameterGrp::RemoveFloat(const char* Name)
+{
+    if (!_pGroupNode)
+        return;
+
+    // check if Element in group
+    DOMElement *pcElem = FindElement(_pGroupNode,"FCFloat",Name);
+    // if not return
+    if (!pcElem)
+        return;
+
+    DOMNode* node = _pGroupNode->removeChild(pcElem);
+    node->release();
+
+    // trigger observer
+    _Notify(ParamType::FCFloat,Name, nullptr);
+    Notify(Name);
+}
+
+void ParameterGrp::RemoveInt(const char* Name)
+{
+    if (!_pGroupNode)
+        return;
+
+    // check if Element in group
+    DOMElement *pcElem = FindElement(_pGroupNode,"FCInt",Name);
+    // if not return
+    if (!pcElem)
+        return;
+
+    DOMNode* node = _pGroupNode->removeChild(pcElem);
+    node->release();
+
+    // trigger observer
+    _Notify(ParamType::FCInt, Name, nullptr);
+    Notify(Name);
+}
+
+void ParameterGrp::RemoveUnsigned(const char* Name)
+{
+    if (!_pGroupNode)
+        return;
+
+    // check if Element in group
+    DOMElement *pcElem = FindElement(_pGroupNode,"FCUInt",Name);
+    // if not return
+    if (!pcElem)
+        return;
+
+    DOMNode* node = _pGroupNode->removeChild(pcElem);
+    node->release();
+
+    // trigger observer
+    _Notify(ParamType::FCUInt, Name, nullptr);
+    Notify(Name);
+}
+
+void ParameterGrp::RemoveGrp(const char* Name)
+{
+    if (!_pGroupNode)
+        return;
+
+    auto it = _GroupMap.find(Name);
+    if (it == _GroupMap.end())
+        return;
+
+    // If this or any of its children is referenced by an observer we do not
+    // delete the handle, just in case the group is later added again, or else
+    // those existing observer won't get any notification. BUT, we DO delete
+    // the underlying xml elements, so that we don't save the empty group
+    // later.
+    it->second->Clear(false);
+    if (!it->second->_Detached) {
+        it->second->_Detached = true;
+        _pGroupNode->removeChild(it->second->_pGroupNode);
+    }
+    if (it->second->ShouldRemove()) {
+        it->second->_Parent = nullptr;
+        it->second->_Manager = nullptr;
+        _GroupMap.erase(it);
+    }
+
+    // trigger observer
+    Notify(Name);
+}
+
+bool ParameterGrp::RenameGrp(const char* OldName, const char* NewName)
+{
+    if (!_pGroupNode)
+        return false;
+
+    auto it = _GroupMap.find(OldName);
+    if (it == _GroupMap.end())
+        return false;
+    auto jt = _GroupMap.find(NewName);
+    if (jt != _GroupMap.end())
+        return false;
+
+    // rename group handle
+    _GroupMap[NewName] = _GroupMap[OldName];
+    _GroupMap.erase(OldName);
+    _GroupMap[NewName]->_cName = NewName;
+
+    // check if Element in group
+    DOMElement *pcElem = FindElement(_pGroupNode, "FCParamGroup", OldName);
+    if (pcElem)
+        pcElem-> setAttribute(XStr("Name").unicodeForm(), XStr(NewName).unicodeForm());
+
+    _Notify(ParamType::FCGroup, NewName, OldName);
+    return true;
+}
+
+void ParameterGrp::Clear(bool notify)
+{
+    if (!_pGroupNode)
+        return;
+
+    Base::StateLocker guard(_Clearing);
+
+    // early trigger notification of group removal when all its children
+    // hierarchies are intact.
+    _Notify(ParamType::FCGroup, nullptr, nullptr);
+
+    // checking on references
+    for (auto it = _GroupMap.begin();it!=_GroupMap.end();) {
+        // If a group handle is referenced by some observer, then do not remove
+        // it but clear it, so that any existing observer can still get
+        // notification if the group is later on add back. We do remove the
+        // underlying xml element from its parent so that we won't save this
+        // empty group.
+        it->second->Clear(notify);
+        if (!it->second->_Detached) {
+            it->second->_Detached = true;
+            _pGroupNode->removeChild(it->second->_pGroupNode);
+        }
+        if (!it->second->ShouldRemove())
+            ++it;
+        else {
+            it->second->_Parent = nullptr;
+            it->second->_Manager = nullptr;
+            it = _GroupMap.erase(it);
+        }
+    }
+
+    // Remove the rest of non-group nodes;
+    std::vector<std::pair<ParamType, std::string>> params;
+    for (DOMNode *child = _pGroupNode->getFirstChild(), *next = child; child != nullptr;  child = next) {
+        next = next->getNextSibling();
+        ParamType type = TypeValue(StrX(child->getNodeName()).c_str());
+        if (type != ParamType::FCInvalid && type != ParamType::FCGroup)
+            params.emplace_back(type, StrX(child->getAttributes()->getNamedItem(
+                            XStr("Name").unicodeForm())->getNodeValue()).c_str());
+        DOMNode *node = _pGroupNode->removeChild(child);
+        node->release();
+    }
+
+    for (auto &v : params) {
+        _Notify(v.first, v.second.c_str(), nullptr);
+        if (notify)
+            Notify(v.second.c_str());
+    }
+
+    // trigger observer
+    Notify("");
+}
+
+//**************************************************************************
+// Access methods
+
+bool ParameterGrp::ShouldRemove() const
+{
+    if (this->getRefCount() > 1)
+        return false;
+    for (const auto& it : _GroupMap) {
+        bool ok = it.second->ShouldRemove();
+        if (!ok)
+            return false;
+    }
+    return true;
+}
+
+XERCES_CPP_NAMESPACE_QUALIFIER DOMElement *ParameterGrp::FindElement(XERCES_CPP_NAMESPACE_QUALIFIER DOMElement *Start, const char* Type, const char* Name) const
+{
+    if (XMLString::compareString(Start->getNodeName(), XStr("FCParamGroup").unicodeForm()) != 0 &&
+        XMLString::compareString(Start->getNodeName(), XStr("FCParameters").unicodeForm()) != 0) {
+        Base::Console().Warning("FindElement: %s cannot have the element %s of type %s\n", StrX(Start->getNodeName()).c_str(), Name, Type);
+        return nullptr;
+    }
+    for (DOMNode *clChild = Start->getFirstChild(); clChild != nullptr;  clChild = clChild->getNextSibling()) {
+        if (clChild->getNodeType() == DOMNode::ELEMENT_NODE) {
+            // the right node Type
+            if (!strcmp(Type,StrX(clChild->getNodeName()).c_str())) {
+                if (clChild->getAttributes()->getLength() > 0) {
+                    if (Name) {
+                        DOMNode* attr = FindAttribute(clChild, "Name");
+                        if (attr && !strcmp(Name,StrX(attr->getNodeValue()).c_str()))
+                            return static_cast<DOMElement*>(clChild);
+                    }
+                    else
+                        return static_cast<DOMElement*>(clChild);
+
+                }
+            }
+        }
+    }
+    return nullptr;
+}
+
+XERCES_CPP_NAMESPACE_QUALIFIER DOMElement *ParameterGrp::FindNextElement(XERCES_CPP_NAMESPACE_QUALIFIER DOMNode *Prev, const char* Type) const
+{
+    DOMNode *clChild = Prev;
+    if (!clChild)
+        return nullptr;
+
+    while ((clChild = clChild->getNextSibling()) != nullptr) {
+        if (clChild->getNodeType() == DOMNode::ELEMENT_NODE) {
+            // the right node Type
+            if (!strcmp(Type,StrX(clChild->getNodeName()).c_str())) {
+                return static_cast<DOMElement*>(clChild);
+            }
+        }
+    }
+    return nullptr;
+}
+
+XERCES_CPP_NAMESPACE_QUALIFIER DOMElement *ParameterGrp::FindOrCreateElement(XERCES_CPP_NAMESPACE_QUALIFIER DOMElement *Start, const char* Type, const char* Name)
+{
+    // first try to find it
+    DOMElement *pcElem = FindElement(Start,Type,Name);
+    if (pcElem)
+        return pcElem;
+
+    return CreateElement(Start,Type,Name);
+}
+
+XERCES_CPP_NAMESPACE_QUALIFIER DOMNode *ParameterGrp::FindAttribute(XERCES_CPP_NAMESPACE_QUALIFIER DOMNode *Node, const char* Name) const
+{
+    DOMNamedNodeMap* attr = Node->getAttributes();
+    if (attr) {
+        return attr->getNamedItem(XStr(Name).unicodeForm());
+    }
+    return nullptr;
+}
+
+std::vector<std::pair<ParameterGrp::ParamType,std::string> >
+ParameterGrp::GetParameterNames(const char * sFilter) const
+{
+    std::vector<std::pair<ParameterGrp::ParamType,std::string> > res;
+    if (!_pGroupNode)
+        return res;
+
+    std::string Name;
+
+    for (DOMNode *clChild = _pGroupNode->getFirstChild();
+            clChild != nullptr;  clChild = clChild->getNextSibling()) {
+        if (clChild->getNodeType() == DOMNode::ELEMENT_NODE) {
+            StrX type(clChild->getNodeName());
+            ParamType Type = TypeValue(type.c_str());
+            if (Type != ParamType::FCInvalid && Type != ParamType::FCGroup) {
+                if (clChild->getAttributes()->getLength() > 0) {
+                    StrX name(clChild->getAttributes()->getNamedItem(
+                                XStr("Name").unicodeForm())->getNodeValue());
+                    if (!sFilter || strstr(name.c_str(), sFilter))
+                        res.emplace_back(Type, name.c_str());
+                }
+            }
+        }
+    }
+    return res;
+}
+
+void ParameterGrp::NotifyAll()
+{
+    // get all ints and notify
+    std::vector<std::pair<std::string,long> > IntMap = GetIntMap();
+    for (const auto & it : IntMap)
+        Notify(it.first.c_str());
+
+    // get all booleans and notify
+    std::vector<std::pair<std::string,bool> > BoolMap = GetBoolMap();
+    for (const auto & it : BoolMap)
+        Notify(it.first.c_str());
+
+    // get all Floats and notify
+    std::vector<std::pair<std::string,double> > FloatMap  = GetFloatMap();
+    for (const auto & it : FloatMap)
+        Notify(it.first.c_str());
+
+    // get all strings and notify
+    std::vector<std::pair<std::string,std::string> > StringMap = GetASCIIMap();
+    for (const auto & it : StringMap)
+        Notify(it.first.c_str());
+
+    // get all uints and notify
+    std::vector<std::pair<std::string,unsigned long> > UIntMap = GetUnsignedMap();
+    for (const auto & it : UIntMap)
+        Notify(it.first.c_str());
+}
+
+void ParameterGrp::_Reset()
+{
+    _pGroupNode = nullptr;
+    for (auto &v : _GroupMap)
+        v.second->_Reset();
+}
+
+//**************************************************************************
+//**************************************************************************
+// ParameterSerializer
+//++++++++++++++++++++++++++++++++++++++++++++++++++++++++++++++++++++++++++
+ParameterSerializer::ParameterSerializer(const std::string& fn)
+  : filename(fn)
+{
+}
+
+ParameterSerializer::~ParameterSerializer() = default;
+
+void ParameterSerializer::SaveDocument(const ParameterManager& mgr)
+{
+    mgr.SaveDocument(filename.c_str());
+}
+
+int ParameterSerializer::LoadDocument(ParameterManager& mgr)
+{
+    return mgr.LoadDocument(filename.c_str());
+}
+
+bool ParameterSerializer::LoadOrCreateDocument(ParameterManager& mgr)
+{
+    return mgr.LoadOrCreateDocument(filename.c_str());
+}
+
+//**************************************************************************
+//**************************************************************************
+// ParameterManager
+//++++++++++++++++++++++++++++++++++++++++++++++++++++++++++++++++++++++++++
+
+static XercesDOMParser::ValSchemes    gValScheme       = XercesDOMParser::Val_Auto;
+
+//**************************************************************************
+// Construction/Destruction
+
+/** Default construction
+  */
+ParameterManager::ParameterManager()
+{
+    _Manager = this;
+
+    // initialize the XML system
+    Init();
+
+// ---------------------------------------------------------------------------
+//  Local data
+//
+//  gXmlFile
+//      The path to the file to parser. Set via command line.
+//
+//  gDoNamespaces
+//      Indicates whether namespace processing should be done.
+//
+//  gDoSchema
+//      Indicates whether schema processing should be done.
+//
+//  gSchemaFullChecking
+//      Indicates whether full schema constraint checking should be done.
+//
+//  gDoCreate
+//      Indicates whether entity reference nodes needs to be created or not.
+//      Defaults to false.
+//
+//  gOutputEncoding
+//      The encoding we are to output in. If not set on the command line,
+//      then it is defaults to the encoding of the input XML file.
+//
+//  gMyEOLSequence
+//      The end of line sequence we are to output.
+//
+//  gSplitCdataSections
+//      Indicates whether split-cdata-sections is to be enabled or not.
+//
+//  gDiscardDefaultContent
+//      Indicates whether default content is discarded or not.
+//
+//  gUseFilter
+//      Indicates if user wants to plug in the DOMPrintFilter.
+//
+//  gValScheme
+//      Indicates what validation scheme to use. It defaults to 'auto', but
+//      can be set via the -v= command.
+//
+// ---------------------------------------------------------------------------
+
+    gDoNamespaces          = false;
+    gDoSchema              = false;
+    gSchemaFullChecking    = false;
+    gDoCreate              = true;
+
+    gOutputEncoding        = nullptr;
+    gMyEOLSequence         = nullptr;
+
+    gSplitCdataSections    = true;
+    gDiscardDefaultContent = true;
+    gUseFilter             = true;
+    gFormatPrettyPrint     = true;
+}
+
+/** Destruction
+  * complete destruction of the object
+  */
+ParameterManager::~ParameterManager()
+{
+    _Reset();
+    delete _pDocument;
+    delete paramSerializer;
+}
+
+Base::Reference<ParameterManager> ParameterManager::Create()
+{
+    return {new ParameterManager()};
+}
+
+void ParameterManager::Init()
+{
+    static bool Init = false;
+    if (!Init) {
+        try {
+            XMLPlatformUtils::Initialize();
+        }
+        catch (const XMLException& toCatch) {
+#if defined(FC_OS_LINUX) || defined(FC_OS_CYGWIN)
+            std::ostringstream err;
+#else
+            std::stringstream err;
+#endif
+            char *pMsg = XMLString::transcode(toCatch.getMessage());
+            err << "Error during Xerces-c Initialization.\n"
+                << "  Exception message:"
+                << pMsg;
+            XMLString::release(&pMsg);
+            throw XMLBaseException(err.str().c_str());
+        }
+        Init = true;
+    }
+}
+
+void ParameterManager::Terminate()
+{
+    XMLTools::terminate();
+    XMLPlatformUtils::Terminate();
+}
+
+//**************************************************************************
+// Serializer handling
+
+void ParameterManager::SetSerializer(ParameterSerializer* ps)
+{
+    if (paramSerializer != ps)
+        delete paramSerializer;
+    paramSerializer = ps;
+}
+
+bool ParameterManager::HasSerializer() const
+{
+    return (paramSerializer != nullptr);
+}
+
+const std::string & ParameterManager::GetSerializeFileName() const
+{
+    static const std::string _dummy;
+    return paramSerializer ? paramSerializer->GetFileName() : _dummy;
+}
+
+int ParameterManager::LoadDocument()
+{
+    if (paramSerializer)
+        return paramSerializer->LoadDocument(*this);
+    else
+        return -1;
+}
+
+bool ParameterManager::LoadOrCreateDocument()
+{
+    if (paramSerializer)
+        return paramSerializer->LoadOrCreateDocument(*this);
+    else
+        return false;
+}
+
+void ParameterManager::SaveDocument() const
+{
+    if (paramSerializer)
+        paramSerializer->SaveDocument(*this);
+}
+
+//**************************************************************************
+// Document handling
+
+bool ParameterManager::LoadOrCreateDocument(const char* sFileName)
+{
+    Base::FileInfo file(sFileName);
+    if (file.exists()) {
+        LoadDocument(sFileName);
+        return false;
+    }
+    else {
+        CreateDocument();
+        return true;
+    }
+}
+
+int  ParameterManager::LoadDocument(const char* sFileName)
+{
+    Base::FileInfo file(sFileName);
+
+    try {
+#if defined (FC_OS_WIN32)
+        LocalFileInputSource inputSource(reinterpret_cast<const XMLCh*>(file.toStdWString().c_str()));
+#else
+        LocalFileInputSource inputSource(XStr(file.filePath().c_str()).unicodeForm());
+#endif
+        return LoadDocument(inputSource);
+    }
+    catch (const Base::Exception& e) {
+        std::cerr << e.what() << std::endl;
+        throw;
+    }
+    catch (...) {
+        std::cerr << "An error occurred during parsing\n " << std::endl;
+        throw;
+    }
+}
+
+int ParameterManager::LoadDocument(const XERCES_CPP_NAMESPACE_QUALIFIER InputSource& inputSource)
+{
+    //
+    //  Create our parser, then attach an error handler to the parser.
+    //  The parser will call back to methods of the ErrorHandler if it
+    //  discovers errors during the course of parsing the XML document.
+    //
+    XercesDOMParser *parser = new XercesDOMParser;
+    parser->setValidationScheme(gValScheme);
+    parser->setDoNamespaces(gDoNamespaces);
+    parser->setDoSchema(gDoSchema);
+    parser->setValidationSchemaFullChecking(gSchemaFullChecking);
+    parser->setCreateEntityReferenceNodes(gDoCreate);
+
+    DOMTreeErrorReporter *errReporter = new DOMTreeErrorReporter();
+    parser->setErrorHandler(errReporter);
+
+    //
+    //  Parse the XML file, catching any XML exceptions that might propagate
+    //  out of it.
+    //
+    bool errorsOccured = false;
+    try {
+        parser->parse(inputSource);
+    }
+
+    catch (const XMLException& e) {
+        std::cerr << "An error occurred during parsing\n   Message: "
+        << StrX(e.getMessage()) << std::endl;
+        errorsOccured = true;
+    }
+
+    catch (const DOMException& e) {
+        std::cerr << "A DOM error occurred during parsing\n   DOMException code: "
+        << e.code << std::endl;
+        errorsOccured = true;
+    }
+
+    catch (...) {
+        std::cerr << "An error occurred during parsing\n " << std::endl;
+        errorsOccured = true;
+    }
+
+    if (errorsOccured) {
+        delete parser;
+        delete errReporter;
+        return 0;
+    }
+
+    _pDocument = parser->adoptDocument();
+    delete parser;
+    delete errReporter;
+
+    if (!_pDocument)
+        throw XMLBaseException("Malformed Parameter document: Invalid document");
+
+    DOMElement* rootElem = _pDocument->getDocumentElement();
+    if (!rootElem)
+        throw XMLBaseException("Malformed Parameter document: Root group not found");
+
+    _pGroupNode = FindElement(rootElem,"FCParamGroup","Root");
+
+    if (!_pGroupNode)
+        throw XMLBaseException("Malformed Parameter document: Root group not found");
+
+    return 1;
+}
+
+void  ParameterManager::SaveDocument(const char* sFileName) const
+{
+    Base::FileInfo file(sFileName);
+
+    try {
+        //
+        // Plug in a format target to receive the resultant
+        // XML stream from the serializer.
+        //
+        // LocalFileFormatTarget prints the resultant XML stream
+        // to a file once it receives any thing from the serializer.
+        //
+#if defined (FC_OS_WIN32)
+        XMLFormatTarget *myFormTarget = new LocalFileFormatTarget (reinterpret_cast<const XMLCh*>(file.toStdWString().c_str()));
+#else
+        XMLFormatTarget *myFormTarget = new LocalFileFormatTarget (file.filePath().c_str());
+#endif
+        SaveDocument(myFormTarget);
+        delete myFormTarget;
+    }
+    catch (XMLException& e) {
+        std::cerr << "An error occurred during creation of output transcoder. Msg is:"
+        << std::endl
+        << StrX(e.getMessage()) << std::endl;
+    }
+}
+
+void  ParameterManager::SaveDocument(XMLFormatTarget* pFormatTarget) const
+{
+    try {
+        std::unique_ptr<DOMPrintFilter>   myFilter;
+        std::unique_ptr<DOMErrorHandler>  myErrorHandler;
+
+        // get a serializer, an instance of DOMWriter
+        XMLCh tempStr[100];
+        XMLString::transcode("LS", tempStr, 99);
+        DOMImplementation *impl          = DOMImplementationRegistry::getDOMImplementation(tempStr);
+        DOMLSSerializer   *theSerializer = static_cast<DOMImplementationLS*>(impl)->createLSSerializer();
+
+        // set user specified end of line sequence and output encoding
+        theSerializer->setNewLine(gMyEOLSequence);
+
+
+        //
+        // do the serialization through DOMWriter::writeNode();
+        //
+        if (_pDocument) {
+            DOMLSOutput *theOutput = static_cast<DOMImplementationLS*>(impl)->createLSOutput();
+            theOutput->setEncoding(gOutputEncoding);
+
+            if (gUseFilter) {
+                myFilter = std::make_unique<DOMPrintFilter>(
+                            DOMNodeFilter::SHOW_ELEMENT   |
+                            DOMNodeFilter::SHOW_ATTRIBUTE |
+                            DOMNodeFilter::SHOW_DOCUMENT_TYPE |
+                            DOMNodeFilter::SHOW_TEXT
+                           );
+                theSerializer->setFilter(myFilter.get());
+            }
+
+            // plug in user's own error handler
+            myErrorHandler = std::make_unique<DOMPrintErrorHandler>();
+            DOMConfiguration* config = theSerializer->getDomConfig();
+            config->setParameter(XMLUni::fgDOMErrorHandler, myErrorHandler.get());
+
+            // set feature if the serializer supports the feature/mode
+            if (config->canSetParameter(XMLUni::fgDOMWRTSplitCdataSections, gSplitCdataSections))
+                config->setParameter(XMLUni::fgDOMWRTSplitCdataSections, gSplitCdataSections);
+
+            if (config->canSetParameter(XMLUni::fgDOMWRTDiscardDefaultContent, gDiscardDefaultContent))
+                config->setParameter(XMLUni::fgDOMWRTDiscardDefaultContent, gDiscardDefaultContent);
+
+            if (config->canSetParameter(XMLUni::fgDOMWRTFormatPrettyPrint, gFormatPrettyPrint))
+                config->setParameter(XMLUni::fgDOMWRTFormatPrettyPrint, gFormatPrettyPrint);
+
+            theOutput->setByteStream(pFormatTarget);
+            theSerializer->write(_pDocument, theOutput);
+
+            theOutput->release();
+        }
+
+        theSerializer->release();
+    }
+    catch (XMLException& e) {
+        std::cerr << "An error occurred during creation of output transcoder. Msg is:"
+        << std::endl
+        << StrX(e.getMessage()) << std::endl;
+    }
+}
+
+void  ParameterManager::CreateDocument()
+{
+    // creating a document from screatch
+    DOMImplementation* impl =  DOMImplementationRegistry::getDOMImplementation(XStr("Core").unicodeForm());
+    delete _pDocument;
+    _pDocument = impl->createDocument(
+                     nullptr,                                    // root element namespace URI.
+                     XStr("FCParameters").unicodeForm(),         // root element name
+                     nullptr);                                   // document type object (DTD).
+
+    // creating the node for the root group
+    DOMElement* rootElem = _pDocument->getDocumentElement();
+    _pGroupNode = _pDocument->createElement(XStr("FCParamGroup").unicodeForm());
+    _pGroupNode->setAttribute(XStr("Name").unicodeForm(), XStr("Root").unicodeForm());
+    rootElem->appendChild(_pGroupNode);
+}
+
+void  ParameterManager::CheckDocument() const
+{
+    if (!_pDocument)
+        return;
+
+    try {
+        //
+        // Plug in a format target to receive the resultant
+        // XML stream from the serializer.
+        //
+        // LocalFileFormatTarget prints the resultant XML stream
+        // to a file once it receives any thing from the serializer.
+        //
+        MemBufFormatTarget myFormTarget;
+        SaveDocument(&myFormTarget);
+
+        // Either use the file saved on disk or write the current XML into a buffer in memory
+        // const char* xmlFile = "...";
+        MemBufInputSource xmlFile(myFormTarget.getRawBuffer(), myFormTarget.getLen(), "(memory)");
+
+        // Either load the XSD file from disk or use the built-in string
+        // const char* xsdFile = "...";
+        std::string xsdStr(xmlSchemeString);
+        MemBufInputSource xsdFile(reinterpret_cast<const XMLByte*>(xsdStr.c_str()), xsdStr.size(), "Parameter.xsd");
+
+        // See http://apache-xml-project.6118.n7.nabble.com/validating-xml-with-xsd-schema-td17515.html
+        //
+        XercesDOMParser parser;
+        Grammar* grammar = parser.loadGrammar(xsdFile, Grammar::SchemaGrammarType, true);
+        if (!grammar) {
+            Base::Console().Error("Grammar file cannot be loaded.\n");
+            return;
+        }
+
+        parser.setExternalNoNamespaceSchemaLocation("Parameter.xsd");
+        //parser.setExitOnFirstFatalError(true);
+        //parser.setValidationConstraintFatal(true);
+        parser.cacheGrammarFromParse(true);
+        parser.setValidationScheme(XercesDOMParser::Val_Auto);
+        parser.setDoNamespaces(true);
+        parser.setDoSchema(true);
+
+        DOMTreeErrorReporter errHandler;
+        parser.setErrorHandler(&errHandler);
+        parser.parse(xmlFile);
+
+        if (parser.getErrorCount() > 0) {
+            Base::Console().Error("Unexpected XML structure detected: %zu errors\n", parser.getErrorCount());
+        }
+    }
+    catch (XMLException& e) {
+        std::cerr << "An error occurred while checking document. Msg is:"
+        << std::endl
+        << StrX(e.getMessage()) << std::endl;
+    }
+}
+
+
+//**************************************************************************
+//**************************************************************************
+// DOMPrintFilter
+//++++++++++++++++++++++++++++++++++++++++++++++++++++++++++++++++++++++++++
+DOMPrintFilter::DOMPrintFilter(ShowType whatToShow)
+    : fWhatToShow(whatToShow)
+{
+}
+
+DOMPrintFilter::FilterAction DOMPrintFilter::acceptNode(const DOMNode* node) const
+{
+    if (XMLString::compareString(node->getNodeName(), XStr("FCParameters").unicodeForm()) == 0) {
+        // This node is supposed to have a single FCParamGroup and two text nodes.
+        // Over time it can happen that the text nodes collect extra newlines.
+        const DOMNodeList*  children =  node->getChildNodes();
+        for (XMLSize_t i=0; i<children->getLength(); i++) {
+            DOMNode* child = children->item(i);
+            if (child->getNodeType() == DOMNode::TEXT_NODE) {
+                child->setNodeValue(XStr("\n").unicodeForm());
+            }
+        }
+    }
+
+    switch (node->getNodeType()) {
+        case DOMNode::TEXT_NODE: {
+            // Filter out text element if it is under a group node. Note text xml
+            // element is plain text in between tags, and we do not store any text
+            // there.
+            auto parent = node->getParentNode();
+            if (parent
+                && XMLString::compareString(parent->getNodeName(),
+                                            XStr("FCParamGroup").unicodeForm()) == 0)
+                return DOMNodeFilter::FILTER_REJECT;
+            return DOMNodeFilter::FILTER_ACCEPT;
+        }
+        case DOMNode::DOCUMENT_TYPE_NODE:
+        case DOMNode::DOCUMENT_NODE: {
+            return DOMNodeFilter::FILTER_REJECT;// no effect
+        }
+        default: {
+            return DOMNodeFilter::FILTER_ACCEPT;
+        }
+    }
+}
+
+//**************************************************************************
+//**************************************************************************
+// DOMPrintErrorHandler
+//++++++++++++++++++++++++++++++++++++++++++++++++++++++++++++++++++++++++++
+
+
+bool DOMPrintErrorHandler::handleError(const DOMError &domError)
+{
+    // Display whatever error message passed from the serializer
+    char *msg = XMLString::transcode(domError.getMessage());
+    std::cout<<msg<<std::endl;
+    XMLString::release(&msg);
+
+    // Instructs the serializer to continue serialization if possible.
+    return true;
+}