/***************************************************************************
 *   Copyright (c) 2018 Yorik van Havre <yorik@uncreated.net>              *
 *                                                                         *
 *   This file is part of the FreeCAD CAx development system.              *
 *                                                                         *
 *   This library is free software; you can redistribute it and/or         *
 *   modify it under the terms of the GNU Library General Public           *
 *   License as published by the Free Software Foundation; either          *
 *   version 2 of the License, or (at your option) any later version.      *
 *                                                                         *
 *   This library  is distributed in the hope that it will be useful,      *
 *   but WITHOUT ANY WARRANTY; without even the implied warranty of        *
 *   MERCHANTABILITY or FITNESS FOR A PARTICULAR PURPOSE.  See the         *
 *   GNU Library General Public License for more details.                  *
 *                                                                         *
 *   You should have received a copy of the GNU Library General Public     *
 *   License along with this library; see the file COPYING.LIB. If not,    *
 *   write to the Free Software Foundation, Inc., 59 Temple Place,         *
 *   Suite 330, Boston, MA  02111-1307, USA                                *
 *                                                                         *
 ***************************************************************************/

#include "PreCompiled.h"

#include <Gui/Application.h>

#include "DlgStartPreferencesImp.h"
#include "ui_DlgStartPreferences.h"
#include "ui_DlgStartPreferencesAdvanced.h"


using namespace StartGui;

/**
 *  Constructs a DlgStartPreferencesImp which is a child of 'parent'
 */
DlgStartPreferencesImp::DlgStartPreferencesImp(QWidget* parent)
    : PreferencePage(parent)
    , ui(new Ui_DlgStartPreferences)
{
    ui->setupUi(this);

    // Hide currently unused controls
    ui->label_12->hide();
    ui->label_7->hide();
    ui->colorButton_7->hide();
    ui->radioButton_1->hide();
    ui->radioButton_2->hide();

    // fills the combo box with all available workbenches
    // sorted by their menu text
    QStringList work = Gui::Application::Instance->workbenches();
    QMap<QString, QString> menuText;
    for (const auto& it : work) {
        QString text = Gui::Application::Instance->workbenchMenuText(it);
        menuText[text] = it;
    }

    // add special workbench to selection
<<<<<<< HEAD
    {
        QPixmap px =
            Gui::Application::Instance->workbenchIcon(QString::fromLatin1("NoneWorkbench"));
        QString key = QString::fromLatin1("<last>");
        QString value = QString::fromLatin1("$LastModule");
        if (px.isNull()) {
            ui->AutoloadModuleCombo->addItem(key, QVariant(value));
        }
        else {
            ui->AutoloadModuleCombo->addItem(px, key, QVariant(value));
        }
=======
    QPixmap px = Gui::Application::Instance->workbenchIcon(QString::fromLatin1("NoneWorkbench"));
    QString key = QString::fromLatin1("<last>");
    QString value = QString::fromLatin1("$LastModule");
    if (px.isNull()) {
        ui->AutoloadModuleCombo->addItem(key, QVariant(value));
    }
    else {
        ui->AutoloadModuleCombo->addItem(px, key, QVariant(value));
>>>>>>> 0a8292a8
    }

    for (QMap<QString, QString>::Iterator it = menuText.begin(); it != menuText.end(); ++it) {
        QPixmap px = Gui::Application::Instance->workbenchIcon(it.value());
        if (px.isNull()) {
            ui->AutoloadModuleCombo->addItem(it.key(), QVariant(it.value()));
        }
        else {
            ui->AutoloadModuleCombo->addItem(px, it.key(), QVariant(it.value()));
        }
    }
}

/**
 *  Destroys the object and frees any allocated resources
 */
DlgStartPreferencesImp::~DlgStartPreferencesImp() = default;

void DlgStartPreferencesImp::saveSettings()
{
    int index = ui->AutoloadModuleCombo->currentIndex();
    QVariant data = ui->AutoloadModuleCombo->itemData(index);
    QString startWbName = data.toString();
    App::GetApplication()
        .GetParameterGroupByPath("User parameter:BaseApp/Preferences/Mod/Start")
        ->SetASCII("AutoloadModule", startWbName.toLatin1());
<<<<<<< HEAD
    ui->backgroundColorButton->onSave();
    ui->backgroundTextColorButton->onSave();
    ui->pageBackgroundColorButton->onSave();
    ui->pageTextColorButton->onSave();
    ui->boxBackgroundColorButton->onSave();
    ui->linkColorButton->onSave();
=======
    ui->colorButton_1->onSave();
    ui->colorButton_2->onSave();
    ui->colorButton_3->onSave();
    ui->colorButton_4->onSave();
    ui->colorButton_5->onSave();
    ui->colorButton_6->onSave();
>>>>>>> 0a8292a8
    ui->colorButton_7->onSave();
    ui->backgroundImageFileChooser->onSave();
    ui->showAdditionalFolderFileChooser->onSave();
    ui->radioButton_1->onSave();
    ui->radioButton_2->onSave();
    ui->showNotepadCheckBox->onSave();
    ui->showExamplesCheckBox->onSave();
    ui->closeStartCheckBox->onSave();
    ui->closeAndSwitchCheckBox->onSave();
    ui->showForumCheckBox->onSave();
    ui->useStyleSheetCheckBox->onSave();
    ui->showTipsCheckBox->onSave();
    ui->fontLineEdit->onSave();
    ui->fontSizeSpinBox->onSave();
    ui->showFileThumbnailIconsCheckBox->onSave();
    ui->fileThumbnailIconSizeSpinBox->onSave();
}

void DlgStartPreferencesImp::loadSettings()
{
    std::string start = App::Application::Config()["StartWorkbench"];
    start = App::GetApplication()
                .GetParameterGroupByPath("User parameter:BaseApp/Preferences/Mod/Start")
                ->GetASCII("AutoloadModule", start.c_str());
    QString startWbName = QLatin1String(start.c_str());
    ui->AutoloadModuleCombo->setCurrentIndex(ui->AutoloadModuleCombo->findData(startWbName));
    ui->backgroundColorButton->onRestore();
    ui->backgroundTextColorButton->onRestore();
    ui->pageBackgroundColorButton->onRestore();
    ui->pageTextColorButton->onRestore();
    ui->boxBackgroundColorButton->onRestore();
    ui->linkColorButton->onRestore();
    ui->colorButton_7->onRestore();
    ui->backgroundImageFileChooser->onRestore();
    ui->showAdditionalFolderFileChooser->onRestore();
    ui->radioButton_1->onRestore();
    ui->radioButton_2->onRestore();
    ui->showNotepadCheckBox->onRestore();
    ui->showExamplesCheckBox->onRestore();
    ui->closeStartCheckBox->onRestore();
    ui->closeAndSwitchCheckBox->onRestore();
    ui->showForumCheckBox->onRestore();
    ui->useStyleSheetCheckBox->onRestore();
    ui->showTipsCheckBox->onRestore();
    ui->fontLineEdit->onRestore();
    ui->fontSizeSpinBox->onRestore();
    ui->showFileThumbnailIconsCheckBox->onRestore();
    ui->fileThumbnailIconSizeSpinBox->onRestore();
}

/**
 * Sets the strings of the subwidgets using the current language.
 */
void DlgStartPreferencesImp::changeEvent(QEvent* ev)
<<<<<<< HEAD
{
    if (ev->type() == QEvent::LanguageChange) {
        ui->retranslateUi(this);
    }
    else {
        Gui::Dialog::PreferencePage::changeEvent(ev);
    }
}


/**
 *  Constructs a DlgStartPreferencesAdvancedImp which is a child of 'parent'
 */
DlgStartPreferencesAdvancedImp::DlgStartPreferencesAdvancedImp(QWidget* parent)
    : PreferencePage(parent)
    , ui(new Ui_DlgStartPreferencesAdvanced)
{
    ui->setupUi(this);
}

/**
 *  Destroys the object and frees any allocated resources
 */
DlgStartPreferencesAdvancedImp::~DlgStartPreferencesAdvancedImp() = default;

void DlgStartPreferencesAdvancedImp::saveSettings()
{
    ui->templateFileChooser->onSave();
    ui->customCSSTextEdit->onSave();
}

void DlgStartPreferencesAdvancedImp::loadSettings()
{
    ui->templateFileChooser->onRestore();
    ui->customCSSTextEdit->onRestore();
}

/**
 * Sets the strings of the subwidgets using the current language.
 */
void DlgStartPreferencesAdvancedImp::changeEvent(QEvent* ev)
=======
>>>>>>> 0a8292a8
{
    if (ev->type() == QEvent::LanguageChange) {
        ui->retranslateUi(this);
    }
    else {
        Gui::Dialog::PreferencePage::changeEvent(ev);
    }
}

#include "moc_DlgStartPreferencesImp.cpp"
<|MERGE_RESOLUTION|>--- conflicted
+++ resolved
@@ -1,230 +1,204 @@
-/***************************************************************************
- *   Copyright (c) 2018 Yorik van Havre <yorik@uncreated.net>              *
- *                                                                         *
- *   This file is part of the FreeCAD CAx development system.              *
- *                                                                         *
- *   This library is free software; you can redistribute it and/or         *
- *   modify it under the terms of the GNU Library General Public           *
- *   License as published by the Free Software Foundation; either          *
- *   version 2 of the License, or (at your option) any later version.      *
- *                                                                         *
- *   This library  is distributed in the hope that it will be useful,      *
- *   but WITHOUT ANY WARRANTY; without even the implied warranty of        *
- *   MERCHANTABILITY or FITNESS FOR A PARTICULAR PURPOSE.  See the         *
- *   GNU Library General Public License for more details.                  *
- *                                                                         *
- *   You should have received a copy of the GNU Library General Public     *
- *   License along with this library; see the file COPYING.LIB. If not,    *
- *   write to the Free Software Foundation, Inc., 59 Temple Place,         *
- *   Suite 330, Boston, MA  02111-1307, USA                                *
- *                                                                         *
- ***************************************************************************/
-
-#include "PreCompiled.h"
-
-#include <Gui/Application.h>
-
-#include "DlgStartPreferencesImp.h"
-#include "ui_DlgStartPreferences.h"
-#include "ui_DlgStartPreferencesAdvanced.h"
-
-
-using namespace StartGui;
-
-/**
- *  Constructs a DlgStartPreferencesImp which is a child of 'parent'
- */
-DlgStartPreferencesImp::DlgStartPreferencesImp(QWidget* parent)
-    : PreferencePage(parent)
-    , ui(new Ui_DlgStartPreferences)
-{
-    ui->setupUi(this);
-
-    // Hide currently unused controls
-    ui->label_12->hide();
-    ui->label_7->hide();
-    ui->colorButton_7->hide();
-    ui->radioButton_1->hide();
-    ui->radioButton_2->hide();
-
-    // fills the combo box with all available workbenches
-    // sorted by their menu text
-    QStringList work = Gui::Application::Instance->workbenches();
-    QMap<QString, QString> menuText;
-    for (const auto& it : work) {
-        QString text = Gui::Application::Instance->workbenchMenuText(it);
-        menuText[text] = it;
-    }
-
-    // add special workbench to selection
-<<<<<<< HEAD
-    {
-        QPixmap px =
-            Gui::Application::Instance->workbenchIcon(QString::fromLatin1("NoneWorkbench"));
-        QString key = QString::fromLatin1("<last>");
-        QString value = QString::fromLatin1("$LastModule");
-        if (px.isNull()) {
-            ui->AutoloadModuleCombo->addItem(key, QVariant(value));
-        }
-        else {
-            ui->AutoloadModuleCombo->addItem(px, key, QVariant(value));
-        }
-=======
-    QPixmap px = Gui::Application::Instance->workbenchIcon(QString::fromLatin1("NoneWorkbench"));
-    QString key = QString::fromLatin1("<last>");
-    QString value = QString::fromLatin1("$LastModule");
-    if (px.isNull()) {
-        ui->AutoloadModuleCombo->addItem(key, QVariant(value));
-    }
-    else {
-        ui->AutoloadModuleCombo->addItem(px, key, QVariant(value));
->>>>>>> 0a8292a8
-    }
-
-    for (QMap<QString, QString>::Iterator it = menuText.begin(); it != menuText.end(); ++it) {
-        QPixmap px = Gui::Application::Instance->workbenchIcon(it.value());
-        if (px.isNull()) {
-            ui->AutoloadModuleCombo->addItem(it.key(), QVariant(it.value()));
-        }
-        else {
-            ui->AutoloadModuleCombo->addItem(px, it.key(), QVariant(it.value()));
-        }
-    }
-}
-
-/**
- *  Destroys the object and frees any allocated resources
- */
-DlgStartPreferencesImp::~DlgStartPreferencesImp() = default;
-
-void DlgStartPreferencesImp::saveSettings()
-{
-    int index = ui->AutoloadModuleCombo->currentIndex();
-    QVariant data = ui->AutoloadModuleCombo->itemData(index);
-    QString startWbName = data.toString();
-    App::GetApplication()
-        .GetParameterGroupByPath("User parameter:BaseApp/Preferences/Mod/Start")
-        ->SetASCII("AutoloadModule", startWbName.toLatin1());
-<<<<<<< HEAD
-    ui->backgroundColorButton->onSave();
-    ui->backgroundTextColorButton->onSave();
-    ui->pageBackgroundColorButton->onSave();
-    ui->pageTextColorButton->onSave();
-    ui->boxBackgroundColorButton->onSave();
-    ui->linkColorButton->onSave();
-=======
-    ui->colorButton_1->onSave();
-    ui->colorButton_2->onSave();
-    ui->colorButton_3->onSave();
-    ui->colorButton_4->onSave();
-    ui->colorButton_5->onSave();
-    ui->colorButton_6->onSave();
->>>>>>> 0a8292a8
-    ui->colorButton_7->onSave();
-    ui->backgroundImageFileChooser->onSave();
-    ui->showAdditionalFolderFileChooser->onSave();
-    ui->radioButton_1->onSave();
-    ui->radioButton_2->onSave();
-    ui->showNotepadCheckBox->onSave();
-    ui->showExamplesCheckBox->onSave();
-    ui->closeStartCheckBox->onSave();
-    ui->closeAndSwitchCheckBox->onSave();
-    ui->showForumCheckBox->onSave();
-    ui->useStyleSheetCheckBox->onSave();
-    ui->showTipsCheckBox->onSave();
-    ui->fontLineEdit->onSave();
-    ui->fontSizeSpinBox->onSave();
-    ui->showFileThumbnailIconsCheckBox->onSave();
-    ui->fileThumbnailIconSizeSpinBox->onSave();
-}
-
-void DlgStartPreferencesImp::loadSettings()
-{
-    std::string start = App::Application::Config()["StartWorkbench"];
-    start = App::GetApplication()
-                .GetParameterGroupByPath("User parameter:BaseApp/Preferences/Mod/Start")
-                ->GetASCII("AutoloadModule", start.c_str());
-    QString startWbName = QLatin1String(start.c_str());
-    ui->AutoloadModuleCombo->setCurrentIndex(ui->AutoloadModuleCombo->findData(startWbName));
-    ui->backgroundColorButton->onRestore();
-    ui->backgroundTextColorButton->onRestore();
-    ui->pageBackgroundColorButton->onRestore();
-    ui->pageTextColorButton->onRestore();
-    ui->boxBackgroundColorButton->onRestore();
-    ui->linkColorButton->onRestore();
-    ui->colorButton_7->onRestore();
-    ui->backgroundImageFileChooser->onRestore();
-    ui->showAdditionalFolderFileChooser->onRestore();
-    ui->radioButton_1->onRestore();
-    ui->radioButton_2->onRestore();
-    ui->showNotepadCheckBox->onRestore();
-    ui->showExamplesCheckBox->onRestore();
-    ui->closeStartCheckBox->onRestore();
-    ui->closeAndSwitchCheckBox->onRestore();
-    ui->showForumCheckBox->onRestore();
-    ui->useStyleSheetCheckBox->onRestore();
-    ui->showTipsCheckBox->onRestore();
-    ui->fontLineEdit->onRestore();
-    ui->fontSizeSpinBox->onRestore();
-    ui->showFileThumbnailIconsCheckBox->onRestore();
-    ui->fileThumbnailIconSizeSpinBox->onRestore();
-}
-
-/**
- * Sets the strings of the subwidgets using the current language.
- */
-void DlgStartPreferencesImp::changeEvent(QEvent* ev)
-<<<<<<< HEAD
-{
-    if (ev->type() == QEvent::LanguageChange) {
-        ui->retranslateUi(this);
-    }
-    else {
-        Gui::Dialog::PreferencePage::changeEvent(ev);
-    }
-}
-
-
-/**
- *  Constructs a DlgStartPreferencesAdvancedImp which is a child of 'parent'
- */
-DlgStartPreferencesAdvancedImp::DlgStartPreferencesAdvancedImp(QWidget* parent)
-    : PreferencePage(parent)
-    , ui(new Ui_DlgStartPreferencesAdvanced)
-{
-    ui->setupUi(this);
-}
-
-/**
- *  Destroys the object and frees any allocated resources
- */
-DlgStartPreferencesAdvancedImp::~DlgStartPreferencesAdvancedImp() = default;
-
-void DlgStartPreferencesAdvancedImp::saveSettings()
-{
-    ui->templateFileChooser->onSave();
-    ui->customCSSTextEdit->onSave();
-}
-
-void DlgStartPreferencesAdvancedImp::loadSettings()
-{
-    ui->templateFileChooser->onRestore();
-    ui->customCSSTextEdit->onRestore();
-}
-
-/**
- * Sets the strings of the subwidgets using the current language.
- */
-void DlgStartPreferencesAdvancedImp::changeEvent(QEvent* ev)
-=======
->>>>>>> 0a8292a8
-{
-    if (ev->type() == QEvent::LanguageChange) {
-        ui->retranslateUi(this);
-    }
-    else {
-        Gui::Dialog::PreferencePage::changeEvent(ev);
-    }
-}
-
-#include "moc_DlgStartPreferencesImp.cpp"
+/***************************************************************************
+ *   Copyright (c) 2018 Yorik van Havre <yorik@uncreated.net>              *
+ *                                                                         *
+ *   This file is part of the FreeCAD CAx development system.              *
+ *                                                                         *
+ *   This library is free software; you can redistribute it and/or         *
+ *   modify it under the terms of the GNU Library General Public           *
+ *   License as published by the Free Software Foundation; either          *
+ *   version 2 of the License, or (at your option) any later version.      *
+ *                                                                         *
+ *   This library  is distributed in the hope that it will be useful,      *
+ *   but WITHOUT ANY WARRANTY; without even the implied warranty of        *
+ *   MERCHANTABILITY or FITNESS FOR A PARTICULAR PURPOSE.  See the         *
+ *   GNU Library General Public License for more details.                  *
+ *                                                                         *
+ *   You should have received a copy of the GNU Library General Public     *
+ *   License along with this library; see the file COPYING.LIB. If not,    *
+ *   write to the Free Software Foundation, Inc., 59 Temple Place,         *
+ *   Suite 330, Boston, MA  02111-1307, USA                                *
+ *                                                                         *
+ ***************************************************************************/
+
+#include "PreCompiled.h"
+
+#include <Gui/Application.h>
+
+#include "DlgStartPreferencesImp.h"
+#include "ui_DlgStartPreferences.h"
+#include "ui_DlgStartPreferencesAdvanced.h"
+
+
+using namespace StartGui;
+
+/**
+ *  Constructs a DlgStartPreferencesImp which is a child of 'parent'
+ */
+DlgStartPreferencesImp::DlgStartPreferencesImp(QWidget* parent)
+    : PreferencePage(parent)
+    , ui(new Ui_DlgStartPreferences)
+{
+    ui->setupUi(this);
+
+    // Hide currently unused controls
+    ui->label_12->hide();
+    ui->label_7->hide();
+    ui->colorButton_7->hide();
+    ui->radioButton_1->hide();
+    ui->radioButton_2->hide();
+
+    // fills the combo box with all available workbenches
+    // sorted by their menu text
+    QStringList work = Gui::Application::Instance->workbenches();
+    QMap<QString, QString> menuText;
+    for (const auto& it : work) {
+        QString text = Gui::Application::Instance->workbenchMenuText(it);
+        menuText[text] = it;
+    }
+
+    // add special workbench to selection
+    QPixmap px = Gui::Application::Instance->workbenchIcon(QString::fromLatin1("NoneWorkbench"));
+    QString key = QString::fromLatin1("<last>");
+    QString value = QString::fromLatin1("$LastModule");
+    if (px.isNull()) {
+        ui->AutoloadModuleCombo->addItem(key, QVariant(value));
+    }
+    else {
+        ui->AutoloadModuleCombo->addItem(px, key, QVariant(value));
+    }
+
+    for (QMap<QString, QString>::Iterator it = menuText.begin(); it != menuText.end(); ++it) {
+        QPixmap px = Gui::Application::Instance->workbenchIcon(it.value());
+        if (px.isNull()) {
+            ui->AutoloadModuleCombo->addItem(it.key(), QVariant(it.value()));
+        }
+        else {
+            ui->AutoloadModuleCombo->addItem(px, it.key(), QVariant(it.value()));
+        }
+    }
+}
+
+/**
+ *  Destroys the object and frees any allocated resources
+ */
+DlgStartPreferencesImp::~DlgStartPreferencesImp() = default;
+
+void DlgStartPreferencesImp::saveSettings()
+{
+    int index = ui->AutoloadModuleCombo->currentIndex();
+    QVariant data = ui->AutoloadModuleCombo->itemData(index);
+    QString startWbName = data.toString();
+    App::GetApplication()
+        .GetParameterGroupByPath("User parameter:BaseApp/Preferences/Mod/Start")
+        ->SetASCII("AutoloadModule", startWbName.toLatin1());
+    ui->backgroundColorButton->onSave();
+    ui->backgroundTextColorButton->onSave();
+    ui->pageBackgroundColorButton->onSave();
+    ui->pageTextColorButton->onSave();
+    ui->boxBackgroundColorButton->onSave();
+    ui->linkColorButton->onSave();
+    ui->colorButton_7->onSave();
+    ui->backgroundImageFileChooser->onSave();
+    ui->showAdditionalFolderFileChooser->onSave();
+    ui->radioButton_1->onSave();
+    ui->radioButton_2->onSave();
+    ui->showNotepadCheckBox->onSave();
+    ui->showExamplesCheckBox->onSave();
+    ui->closeStartCheckBox->onSave();
+    ui->closeAndSwitchCheckBox->onSave();
+    ui->showForumCheckBox->onSave();
+    ui->useStyleSheetCheckBox->onSave();
+    ui->showTipsCheckBox->onSave();
+    ui->fontLineEdit->onSave();
+    ui->fontSizeSpinBox->onSave();
+    ui->showFileThumbnailIconsCheckBox->onSave();
+    ui->fileThumbnailIconSizeSpinBox->onSave();
+}
+
+void DlgStartPreferencesImp::loadSettings()
+{
+    std::string start = App::Application::Config()["StartWorkbench"];
+    start = App::GetApplication()
+                .GetParameterGroupByPath("User parameter:BaseApp/Preferences/Mod/Start")
+                ->GetASCII("AutoloadModule", start.c_str());
+    QString startWbName = QLatin1String(start.c_str());
+    ui->AutoloadModuleCombo->setCurrentIndex(ui->AutoloadModuleCombo->findData(startWbName));
+    ui->backgroundColorButton->onRestore();
+    ui->backgroundTextColorButton->onRestore();
+    ui->pageBackgroundColorButton->onRestore();
+    ui->pageTextColorButton->onRestore();
+    ui->boxBackgroundColorButton->onRestore();
+    ui->linkColorButton->onRestore();
+    ui->colorButton_7->onRestore();
+    ui->backgroundImageFileChooser->onRestore();
+    ui->showAdditionalFolderFileChooser->onRestore();
+    ui->radioButton_1->onRestore();
+    ui->radioButton_2->onRestore();
+    ui->showNotepadCheckBox->onRestore();
+    ui->showExamplesCheckBox->onRestore();
+    ui->closeStartCheckBox->onRestore();
+    ui->closeAndSwitchCheckBox->onRestore();
+    ui->showForumCheckBox->onRestore();
+    ui->useStyleSheetCheckBox->onRestore();
+    ui->showTipsCheckBox->onRestore();
+    ui->fontLineEdit->onRestore();
+    ui->fontSizeSpinBox->onRestore();
+    ui->showFileThumbnailIconsCheckBox->onRestore();
+    ui->fileThumbnailIconSizeSpinBox->onRestore();
+}
+
+/**
+ * Sets the strings of the subwidgets using the current language.
+ */
+void DlgStartPreferencesImp::changeEvent(QEvent* ev)
+{
+    if (ev->type() == QEvent::LanguageChange) {
+        ui->retranslateUi(this);
+    }
+    else {
+        Gui::Dialog::PreferencePage::changeEvent(ev);
+    }
+}
+
+
+/**
+ *  Constructs a DlgStartPreferencesAdvancedImp which is a child of 'parent'
+ */
+DlgStartPreferencesAdvancedImp::DlgStartPreferencesAdvancedImp(QWidget* parent)
+    : PreferencePage(parent)
+    , ui(new Ui_DlgStartPreferencesAdvanced)
+{
+    ui->setupUi(this);
+}
+
+/**
+ *  Destroys the object and frees any allocated resources
+ */
+DlgStartPreferencesAdvancedImp::~DlgStartPreferencesAdvancedImp() = default;
+
+void DlgStartPreferencesAdvancedImp::saveSettings()
+{
+    ui->templateFileChooser->onSave();
+    ui->customCSSTextEdit->onSave();
+}
+
+void DlgStartPreferencesAdvancedImp::loadSettings()
+{
+    ui->templateFileChooser->onRestore();
+    ui->customCSSTextEdit->onRestore();
+}
+
+/**
+ * Sets the strings of the subwidgets using the current language.
+ */
+void DlgStartPreferencesAdvancedImp::changeEvent(QEvent* ev)
+{
+    if (ev->type() == QEvent::LanguageChange) {
+        ui->retranslateUi(this);
+    }
+    else {
+        Gui::Dialog::PreferencePage::changeEvent(ev);
+    }
+}
+
+#include "moc_DlgStartPreferencesImp.cpp"