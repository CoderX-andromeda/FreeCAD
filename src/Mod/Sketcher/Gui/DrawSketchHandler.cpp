/***************************************************************************
 *   Copyright (c) 2010 Jürgen Riegel <juergen.riegel@web.de>              *
 *                                                                         *
 *   This file is part of the FreeCAD CAx development system.              *
 *                                                                         *
 *   This library is free software; you can redistribute it and/or         *
 *   modify it under the terms of the GNU Library General Public           *
 *   License as published by the Free Software Foundation; either          *
 *   version 2 of the License, or (at your option) any later version.      *
 *                                                                         *
 *   This library  is distributed in the hope that it will be useful,      *
 *   but WITHOUT ANY WARRANTY; without even the implied warranty of        *
 *   MERCHANTABILITY or FITNESS FOR A PARTICULAR PURPOSE.  See the         *
 *   GNU Library General Public License for more details.                  *
 *                                                                         *
 *   You should have received a copy of the GNU Library General Public     *
 *   License along with this library; see the file COPYING.LIB. If not,    *
 *   write to the Free Software Foundation, Inc., 59 Temple Place,         *
 *   Suite 330, Boston, MA  02111-1307, USA                                *
 *                                                                         *
 ***************************************************************************/

#include "PreCompiled.h"
#ifndef _PreComp_
#include <cmath>

#include <QGuiApplication>
#include <QPainter>
<<<<<<< HEAD
#endif// #ifndef _PreComp_
#include <Gui/View3DInventor.h>
#include <Gui/View3DInventorViewer.h>
=======
#endif  // #ifndef _PreComp_

>>>>>>> ad4f8783
#include <Base/Console.h>
#include <Base/Exception.h>
#include <Gui/Application.h>
#include <Gui/BitmapFactory.h>
#include <Gui/CommandT.h>
#include <Gui/MainWindow.h>
#include <Mod/Sketcher/App/SketchObject.h>

#include "CommandConstraints.h"
#include "DrawSketchHandler.h"
#include "Utils.h"
#include "ViewProviderSketch.h"


using namespace SketcherGui;
using namespace Sketcher;

/************************************ Attorney *******************************************/

inline void
ViewProviderSketchDrawSketchHandlerAttorney::setConstraintSelectability(ViewProviderSketch& vp,
                                                                        bool enabled /*= true*/)
{
    vp.setConstraintSelectability(enabled);
}

inline void ViewProviderSketchDrawSketchHandlerAttorney::setPositionText(ViewProviderSketch& vp,
                                                                         const Base::Vector2d& Pos,
                                                                         const SbString& txt)
{
    vp.setPositionText(Pos, txt);
}

inline void ViewProviderSketchDrawSketchHandlerAttorney::setPositionText(ViewProviderSketch& vp,
                                                                         const Base::Vector2d& Pos)
{
    vp.setPositionText(Pos);
}

inline void ViewProviderSketchDrawSketchHandlerAttorney::resetPositionText(ViewProviderSketch& vp)
{
    vp.resetPositionText();
}

inline void
ViewProviderSketchDrawSketchHandlerAttorney::drawEdit(ViewProviderSketch& vp,
                                                      const std::vector<Base::Vector2d>& EditCurve)
{
    vp.drawEdit(EditCurve);
}

inline void ViewProviderSketchDrawSketchHandlerAttorney::drawEdit(
    ViewProviderSketch& vp,
    const std::list<std::vector<Base::Vector2d>>& list)
{
    vp.drawEdit(list);
}

inline void ViewProviderSketchDrawSketchHandlerAttorney::drawEditMarkers(
    ViewProviderSketch& vp,
    const std::vector<Base::Vector2d>& EditMarkers,
    unsigned int augmentationlevel)
{
    vp.drawEditMarkers(EditMarkers, augmentationlevel);
}

inline void ViewProviderSketchDrawSketchHandlerAttorney::setAxisPickStyle(ViewProviderSketch& vp,
                                                                          bool on)
{
    vp.setAxisPickStyle(on);
}

inline void
ViewProviderSketchDrawSketchHandlerAttorney::moveCursorToSketchPoint(ViewProviderSketch& vp,
                                                                     Base::Vector2d point)
{
    vp.moveCursorToSketchPoint(point);
}

inline void ViewProviderSketchDrawSketchHandlerAttorney::preselectAtPoint(ViewProviderSketch& vp,
                                                                          Base::Vector2d point)
{
    vp.preselectAtPoint(point);
}

inline int
ViewProviderSketchDrawSketchHandlerAttorney::getPreselectPoint(const ViewProviderSketch& vp)
{
    return vp.getPreselectPoint();
}

inline int
ViewProviderSketchDrawSketchHandlerAttorney::getPreselectCurve(const ViewProviderSketch& vp)
{
    return vp.getPreselectCurve();
}

inline int
ViewProviderSketchDrawSketchHandlerAttorney::getPreselectCross(const ViewProviderSketch& vp)
{
    return vp.getPreselectCross();
}

inline void
ViewProviderSketchDrawSketchHandlerAttorney::setAngleSnapping(ViewProviderSketch& vp,
                                                              bool enable,
                                                              Base::Vector2d referencePoint)
{
    vp.setAngleSnapping(enable, referencePoint);
}

inline void ViewProviderSketchDrawSketchHandlerAttorney::moveConstraint(ViewProviderSketch& vp,
                                                                        int constNum,
                                                                        const Base::Vector2d& toPos)
{
    vp.moveConstraint(constNum, toPos);
}


/**************************** CurveConverter **********************************************/

CurveConverter::CurveConverter()
{
    try {
        ParameterGrp::handle hGrp = App::GetApplication().GetParameterGroupByPath(
            "User parameter:BaseApp/Preferences/View");
        hGrp->Attach(this);
    }
    catch (const Base::ValueError& e) {  // ensure that if parameter strings are not well-formed,
                                         // the exception is not propagated
        Base::Console().DeveloperError("CurveConverter",
                                       "Malformed parameter string: %s\n",
                                       e.what());
    }

    updateCurvedEdgeCountSegmentsParameter();
}

CurveConverter::~CurveConverter()
{
    try {
        ParameterGrp::handle hGrp = App::GetApplication().GetParameterGroupByPath(
            "User parameter:BaseApp/Preferences/View");
        hGrp->Detach(this);
    }
    catch (const Base::ValueError&
               e) {  // ensure that if parameter strings are not well-formed, the program is not
                     // terminated when calling the noexcept destructor.
        Base::Console().DeveloperError("CurveConverter",
                                       "Malformed parameter string: %s\n",
                                       e.what());
    }
}

std::vector<Base::Vector2d> CurveConverter::toVector2D(const Part::Geometry* geometry)
{
    std::vector<Base::Vector2d> vector2d;

    const auto type = geometry->getTypeId();

    auto emplaceasvector2d = [&vector2d](const Base::Vector3d& point) {
        vector2d.emplace_back(point.x, point.y);
    };

    auto isconic = type.isDerivedFrom(Part::GeomConic::getClassTypeId());
    auto isbounded = type.isDerivedFrom(Part::GeomBoundedCurve::getClassTypeId());

    if (type == Part::GeomLineSegment::getClassTypeId()) {  // add a line
        auto geo = static_cast<const Part::GeomLineSegment*>(geometry);

        emplaceasvector2d(geo->getStartPoint());
        emplaceasvector2d(geo->getEndPoint());
    }
    else if (isconic || isbounded) {

        auto geo = static_cast<const Part::GeomConic*>(geometry);

        double segment =
            (geo->getLastParameter() - geo->getFirstParameter()) / curvedEdgeCountSegments;

        for (int i = 0; i < curvedEdgeCountSegments; i++) {
            emplaceasvector2d(geo->value(geo->getFirstParameter() + i * segment));
        }

        // either close the curve for untrimmed conic or set the last point for bounded curves
        emplaceasvector2d(isconic ? geo->value(0) : geo->value(geo->getLastParameter()));
    }

    return vector2d;
}

std::list<std::vector<Base::Vector2d>>
CurveConverter::toVector2DList(const std::vector<Part::Geometry*>& geometries)
{
    std::list<std::vector<Base::Vector2d>> list;

    for (const auto& geo : geometries) {
        list.push_back(toVector2D(geo));
    }

    return list;
}

void CurveConverter::updateCurvedEdgeCountSegmentsParameter()
{
    ParameterGrp::handle hGrp =
        App::GetApplication().GetParameterGroupByPath("User parameter:BaseApp/Preferences/View");
    int stdcountsegments = hGrp->GetInt("SegmentsPerGeometry", 50);

    // value cannot be smaller than 6
    if (stdcountsegments < 6) {
        stdcountsegments = 6;
    }

    curvedEdgeCountSegments = stdcountsegments;
};

/** Observer for parameter group. */
void CurveConverter::OnChange(Base::Subject<const char*>& rCaller, const char* sReason)
{
    (void)rCaller;

    if (strcmp(sReason, "SegmentsPerGeometry") == 0) {
        updateCurvedEdgeCountSegmentsParameter();
    }
}

/**************************** DrawSketchHandler *******************************************/


//**************************************************************************
// Construction/Destruction

DrawSketchHandler::DrawSketchHandler()
    : sketchgui(nullptr)
{}

DrawSketchHandler::~DrawSketchHandler()
{}

QString DrawSketchHandler::getCrosshairCursorSVGName() const
{
    return QString::fromLatin1("None");
}

void DrawSketchHandler::activate(ViewProviderSketch* vp)
{
    sketchgui = vp;

    // save the cursor at the time the DSH is activated
    Gui::MDIView* view = Gui::getMainWindow()->activeWindow();
    Gui::View3DInventorViewer* viewer = static_cast<Gui::View3DInventor*>(view)->getViewer();
    oldCursor = viewer->getWidget()->cursor();

    updateCursor();

    this->preActivated();
    this->activated();
}

void DrawSketchHandler::deactivate()
{
    this->deactivated();
    this->postDeactivated();
    ViewProviderSketchDrawSketchHandlerAttorney::setConstraintSelectability(*sketchgui, true);

    // clear temporary Curve and Markers from the scenograph
    drawEdit(std::vector<Base::Vector2d>());
    drawEditMarkers(std::vector<Base::Vector2d>());
    resetPositionText();
    unsetCursor();
    setAngleSnapping(false);
}

void DrawSketchHandler::preActivated()
{
    ViewProviderSketchDrawSketchHandlerAttorney::setConstraintSelectability(*sketchgui, false);
}

void DrawSketchHandler::quit()
{
    assert(sketchgui);

    Gui::Selection().rmvSelectionGate();
    Gui::Selection().rmvPreselect();

    sketchgui->purgeHandler();
}

//**************************************************************************
// Helpers

int DrawSketchHandler::getHighestVertexIndex()
{
    return sketchgui->getSketchObject()->getHighestVertexIndex();
}

int DrawSketchHandler::getHighestCurveIndex()
{
    return sketchgui->getSketchObject()->getHighestCurveIndex();
}

unsigned long DrawSketchHandler::getCrosshairColor()
{
    unsigned long color = 0xFFFFFFFF;  // white
    ParameterGrp::handle hGrp =
        App::GetApplication().GetParameterGroupByPath("User parameter:BaseApp/Preferences/View");
    color = hGrp->GetUnsigned("CursorCrosshairColor", color);
    // from rgba to rgb
    color = (color >> 8) & 0xFFFFFF;
    return color;
}

void DrawSketchHandler::setCrosshairCursor(const QString& svgName)
{
    const unsigned long defaultCrosshairColor = 0xFFFFFF;
    unsigned long color = getCrosshairColor();
    auto colorMapping = std::map<unsigned long, unsigned long>();
    colorMapping[defaultCrosshairColor] = color;
    // hot spot of all SVG icons should be 8,8 for 32x32 size (16x16 for 64x64)
    int hotX = 8;
    int hotY = 8;
    setSvgCursor(svgName, hotX, hotY, colorMapping);
}

void DrawSketchHandler::setCrosshairCursor(const char* svgName)
{
    QString cursorName = QString::fromLatin1(svgName);
    setCrosshairCursor(cursorName);
}

void DrawSketchHandler::setSvgCursor(const QString& cursorName,
                                     int x,
                                     int y,
                                     const std::map<unsigned long, unsigned long>& colorMapping)
{
    // The Sketcher_Pointer_*.svg icons have a default size of 64x64. When directly creating
    // them with a size of 32x32 they look very bad.
    // As a workaround the icons are created with 64x64 and afterwards the pixmap is scaled to
    // 32x32. This workaround is only needed if pRatio is equal to 1.0
    //
    qreal pRatio = devicePixelRatio();
    bool isRatioOne = (pRatio == 1.0);
    qreal defaultCursorSize = isRatioOne ? 64 : 32;
    qreal hotX = x;
    qreal hotY = y;
#if !defined(Q_OS_WIN32) && !defined(Q_OS_MAC)
    if (qGuiApp->platformName() == QLatin1String("xcb")) {
        hotX *= pRatio;
        hotY *= pRatio;
    }
#endif
    qreal cursorSize = defaultCursorSize * pRatio;

    QPixmap pointer = Gui::BitmapFactory().pixmapFromSvg(cursorName.toStdString().c_str(),
                                                         QSizeF(cursorSize, cursorSize),
                                                         colorMapping);
    if (isRatioOne) {
        pointer = pointer.scaled(32, 32);
    }
    pointer.setDevicePixelRatio(pRatio);
    setCursor(pointer, hotX, hotY, false);
}

void DrawSketchHandler::setCursor(const QPixmap& p, int x, int y, bool autoScale)
{
    Gui::MDIView* view = Gui::getMainWindow()->activeWindow();
    if (view && view->isDerivedFrom(Gui::View3DInventor::getClassTypeId())) {
        Gui::View3DInventorViewer* viewer = static_cast<Gui::View3DInventor*>(view)->getViewer();

        QCursor cursor;
        QPixmap p1(p);
        // TODO remove autoScale after all cursors are SVG-based
        if (autoScale) {
            qreal pRatio = viewer->devicePixelRatio();
            int newWidth = p.width() * pRatio;
            int newHeight = p.height() * pRatio;
            p1 = p1.scaled(newWidth, newHeight, Qt::KeepAspectRatio, Qt::SmoothTransformation);
            p1.setDevicePixelRatio(pRatio);
            qreal hotX = x;
            qreal hotY = y;
#if !defined(Q_OS_WIN32) && !defined(Q_OS_MAC)
            if (qGuiApp->platformName() == QLatin1String("xcb")) {
                hotX *= pRatio;
                hotY *= pRatio;
            }
#endif
            cursor = QCursor(p1, hotX, hotY);
        }
        else {
            // already scaled
            cursor = QCursor(p1, x, y);
        }

        actCursor = cursor;
        actCursorPixmap = p1;

        viewer->getWidget()->setCursor(cursor);
    }
}

void DrawSketchHandler::addCursorTail(std::vector<QPixmap>& pixmaps)
{
    // Create a pixmap that will contain icon and each autoconstraint icon
    Gui::MDIView* view = Gui::getMainWindow()->activeWindow();
    if (view && view->isDerivedFrom(Gui::View3DInventor::getClassTypeId())) {
        QPixmap baseIcon = QPixmap(actCursorPixmap);
        baseIcon.setDevicePixelRatio(actCursorPixmap.devicePixelRatio());
        qreal pixelRatio = baseIcon.devicePixelRatio();
        // cursor size in device independent pixels
        qreal baseCursorWidth = baseIcon.width();
        qreal baseCursorHeight = baseIcon.height();

        int tailWidth = 0;
        for (auto const& p : pixmaps) {
            tailWidth += p.width();
        }

        int newIconWidth = baseCursorWidth + tailWidth;
        int newIconHeight = baseCursorHeight;

        QPixmap newIcon(newIconWidth, newIconHeight);
        newIcon.fill(Qt::transparent);

        QPainter qp;
        qp.begin(&newIcon);

        qp.drawPixmap(QPointF(0, 0),
                      baseIcon.scaled(baseCursorWidth * pixelRatio,
                                      baseCursorHeight * pixelRatio,
                                      Qt::KeepAspectRatio,
                                      Qt::SmoothTransformation));

        // Iterate through pixmaps and them to the cursor pixmap
        std::vector<QPixmap>::iterator pit = pixmaps.begin();
        int i = 0;
        qreal currentIconX = baseCursorWidth;
        qreal currentIconY;

        for (; pit != pixmaps.end(); ++pit, i++) {
            QPixmap icon = *pit;
            currentIconY = baseCursorHeight - icon.height();
            qp.drawPixmap(QPointF(currentIconX, currentIconY), icon);
            currentIconX += icon.width();
        }

        qp.end();  // Finish painting

        // Create the new cursor with the icon.
        QPoint p = actCursor.hotSpot();
        newIcon.setDevicePixelRatio(pixelRatio);
        QCursor newCursor(newIcon, p.x(), p.y());
        applyCursor(newCursor);
    }
}

void DrawSketchHandler::updateCursor()
{
    auto cursorstring = getCrosshairCursorSVGName();

    if (cursorstring != QString::fromLatin1("None")) {
        setCrosshairCursor(cursorstring);
    }
}

void DrawSketchHandler::applyCursor()
{
    applyCursor(actCursor);
}

void DrawSketchHandler::applyCursor(QCursor& newCursor)
{
    Gui::MDIView* view = Gui::getMainWindow()->activeWindow();
    if (view && view->isDerivedFrom(Gui::View3DInventor::getClassTypeId())) {
        Gui::View3DInventorViewer* viewer = static_cast<Gui::View3DInventor*>(view)->getViewer();
        viewer->getWidget()->setCursor(newCursor);
    }
}

void DrawSketchHandler::unsetCursor()
{
    Gui::MDIView* view = Gui::getMainWindow()->activeWindow();
    if (view && view->isDerivedFrom(Gui::View3DInventor::getClassTypeId())) {
        Gui::View3DInventorViewer* viewer = static_cast<Gui::View3DInventor*>(view)->getViewer();
        viewer->getWidget()->setCursor(oldCursor);
    }
}

qreal DrawSketchHandler::devicePixelRatio()
{
    qreal pixelRatio = 1;
    Gui::MDIView* view = Gui::getMainWindow()->activeWindow();
    if (view && view->isDerivedFrom(Gui::View3DInventor::getClassTypeId())) {
        Gui::View3DInventorViewer* viewer = static_cast<Gui::View3DInventor*>(view)->getViewer();
        pixelRatio = viewer->devicePixelRatio();
    }
    return pixelRatio;
}

std::vector<QPixmap>
DrawSketchHandler::suggestedConstraintsPixmaps(std::vector<AutoConstraint>& suggestedConstraints)
{
    std::vector<QPixmap> pixmaps;
    // Iterate through AutoConstraints types and get their pixmaps
    std::vector<AutoConstraint>::iterator it = suggestedConstraints.begin();
    int i = 0;
    for (; it != suggestedConstraints.end(); ++it, i++) {
        QString iconType;
        switch (it->Type) {
            case Horizontal:
                iconType = QString::fromLatin1("Constraint_Horizontal");
                break;
            case Vertical:
                iconType = QString::fromLatin1("Constraint_Vertical");
                break;
            case Coincident:
                iconType = QString::fromLatin1("Constraint_PointOnPoint");
                break;
            case PointOnObject:
                iconType = QString::fromLatin1("Constraint_PointOnObject");
                break;
            case Tangent:
                iconType = QString::fromLatin1("Constraint_Tangent");
                break;
            default:
                break;
        }
        if (!iconType.isEmpty()) {
            qreal pixelRatio = 1;
            Gui::MDIView* view = Gui::getMainWindow()->activeWindow();
            if (view && view->isDerivedFrom(Gui::View3DInventor::getClassTypeId())) {
                Gui::View3DInventorViewer* viewer =
                    static_cast<Gui::View3DInventor*>(view)->getViewer();
                pixelRatio = viewer->devicePixelRatio();
            }
            int iconWidth = 16 * pixelRatio;
            QPixmap icon = Gui::BitmapFactory().pixmapFromSvg(iconType.toStdString().c_str(),
                                                              QSize(iconWidth, iconWidth));
            pixmaps.push_back(icon);
        }
    }
    return pixmaps;
}

int DrawSketchHandler::seekAutoConstraint(std::vector<AutoConstraint>& suggestedConstraints,
                                          const Base::Vector2d& Pos,
                                          const Base::Vector2d& Dir,
                                          AutoConstraint::TargetType type)
{
    suggestedConstraints.clear();

    if (!sketchgui->Autoconstraints.getValue()) {
        return 0;  // If Autoconstraints property is not set quit
    }

    Base::Vector3d hitShapeDir =
        Base::Vector3d(0,
                       0,
                       0);  // direction of hit shape (if it is a line, the direction of the line)

    // Get Preselection
    int preSelPnt = getPreselectPoint();
    int preSelCrv = getPreselectCurve();
    int preSelCrs = getPreselectCross();
    int GeoId = GeoEnum::GeoUndef;

    Sketcher::PointPos PosId = Sketcher::PointPos::none;

    if (preSelPnt != -1) {
        sketchgui->getSketchObject()->getGeoVertexIndex(preSelPnt, GeoId, PosId);
    }
    else if (preSelCrv != -1) {
        const Part::Geometry* geom = sketchgui->getSketchObject()->getGeometry(preSelCrv);

        // ensure geom exists in case object was called before preselection is updated
        if (geom) {
            GeoId = preSelCrv;
            if (geom->getTypeId() == Part::GeomLineSegment::getClassTypeId()) {
                const Part::GeomLineSegment* line = static_cast<const Part::GeomLineSegment*>(geom);
                hitShapeDir = line->getEndPoint() - line->getStartPoint();
            }
        }
    }
    else if (preSelCrs == 0) {  // root point
        GeoId = Sketcher::GeoEnum::RtPnt;
        PosId = Sketcher::PointPos::start;
    }
    else if (preSelCrs == 1) {  // x axis
        GeoId = Sketcher::GeoEnum::HAxis;
        hitShapeDir = Base::Vector3d(1, 0, 0);
    }
    else if (preSelCrs == 2) {  // y axis
        GeoId = Sketcher::GeoEnum::VAxis;
        hitShapeDir = Base::Vector3d(0, 1, 0);
    }

    if (GeoId != GeoEnum::GeoUndef) {
        // Currently only considers objects in current Sketcher
        AutoConstraint constr;
        constr.Type = Sketcher::None;
        constr.GeoId = GeoId;
        constr.PosId = PosId;
        if ((type == AutoConstraint::VERTEX || type == AutoConstraint::VERTEX_NO_TANGENCY)
            && PosId != Sketcher::PointPos::none) {
            constr.Type = Sketcher::Coincident;
        }
        else if (type == AutoConstraint::CURVE && PosId != Sketcher::PointPos::none) {
            constr.Type = Sketcher::PointOnObject;
        }
        else if ((type == AutoConstraint::VERTEX || type == AutoConstraint::VERTEX_NO_TANGENCY)
                 && PosId == Sketcher::PointPos::none) {
            constr.Type = Sketcher::PointOnObject;
        }
        else if (type == AutoConstraint::CURVE && PosId == Sketcher::PointPos::none) {
            constr.Type = Sketcher::Tangent;
        }

        if (constr.Type == Sketcher::Tangent && Dir.Length() > 1e-8
            && hitShapeDir.Length()
                > 1e-8) {  // We are hitting a line and have hitting vector information
            Base::Vector3d dir3d = Base::Vector3d(Dir.x, Dir.y, 0);
            double cosangle = dir3d.Normalize() * hitShapeDir.Normalize();

            // the angle between the line and the hitting direction are over around 6 degrees (it is
            // substantially parallel) or if it is an sketch axis (that can not move to accommodate
            // to the shape), then only if it is around 6 degrees with the normal (around 84
            // degrees)
            if (fabs(cosangle) < 0.995f
                || ((GeoId == Sketcher::GeoEnum::HAxis || GeoId == Sketcher::GeoEnum::VAxis)
                    && fabs(cosangle) < 0.1)) {
                suggestedConstraints.push_back(constr);
            }


            return suggestedConstraints.size();
        }

        if (constr.Type != Sketcher::None) {
            suggestedConstraints.push_back(constr);
        }
    }

    if (Dir.Length() < 1e-8 || type == AutoConstraint::CURVE) {
        // Direction not set so return;
        return suggestedConstraints.size();
    }

    // Suggest vertical and horizontal constraints

    // Number of Degree of deviation from horizontal or vertical lines
    const double angleDev = 2;
    const double angleDevRad = angleDev * M_PI / 180.;

    AutoConstraint constr;
    constr.Type = Sketcher::None;
    constr.GeoId = GeoEnum::GeoUndef;
    constr.PosId = Sketcher::PointPos::none;
    double angle = std::abs(atan2(Dir.y, Dir.x));
    if (angle < angleDevRad || (M_PI - angle) < angleDevRad) {
        // Suggest horizontal constraint
        constr.Type = Sketcher::Horizontal;
    }
    else if (std::abs(angle - M_PI_2) < angleDevRad) {
        // Suggest vertical constraint
        constr.Type = Sketcher::Vertical;
    }

    if (constr.Type != Sketcher::None) {
        suggestedConstraints.push_back(constr);
    }

    // Do not seek for tangent if we are actually building a primitive
    if (type == AutoConstraint::VERTEX_NO_TANGENCY) {
        return suggestedConstraints.size();
    }

    // Find if there are tangent constraints (currently arcs and circles)

    int tangId = GeoEnum::GeoUndef;

    // Do not consider if distance is more than that.
    // Decrease this value when a candidate is found.
    double tangDeviation = 0.1 * sketchgui->getScaleFactor();

    // Get geometry list
    const std::vector<Part::Geometry*> geomlist =
        sketchgui->getSketchObject()->getCompleteGeometry();

    Base::Vector3d tmpPos(Pos.x, Pos.y, 0.f);                    // Current cursor point
    Base::Vector3d tmpDir(Dir.x, Dir.y, 0.f);                    // Direction of line
    Base::Vector3d tmpStart(Pos.x - Dir.x, Pos.y - Dir.y, 0.f);  // Start point

    // Iterate through geometry
    int i = 0;
    for (std::vector<Part::Geometry*>::const_iterator it = geomlist.begin(); it != geomlist.end();
         ++it, i++) {

        if ((*it)->getTypeId() == Part::GeomCircle::getClassTypeId()) {
            const Part::GeomCircle* circle = static_cast<const Part::GeomCircle*>((*it));

            Base::Vector3d center = circle->getCenter();

            double radius = circle->getRadius();

            // ignore if no touch (use dot product)
            if (tmpDir * (center - tmpPos) > 0 || tmpDir * (center - tmpStart) < 0) {
                continue;
            }

            Base::Vector3d projPnt(0.f, 0.f, 0.f);
            projPnt = projPnt.ProjectToLine(center - tmpPos, tmpDir);
            double projDist = std::abs(projPnt.Length() - radius);

            // Find if nearest
            if (projDist < tangDeviation) {
                tangId = i;
                tangDeviation = projDist;
            }
        }
        else if ((*it)->getTypeId() == Part::GeomEllipse::getClassTypeId()) {

            const Part::GeomEllipse* ellipse = static_cast<const Part::GeomEllipse*>((*it));

            Base::Vector3d center = ellipse->getCenter();

            double a = ellipse->getMajorRadius();
            double b = ellipse->getMinorRadius();
            Base::Vector3d majdir = ellipse->getMajorAxisDir();

            double cf = sqrt(a * a - b * b);

            Base::Vector3d focus1P = center + cf * majdir;
            Base::Vector3d focus2P = center - cf * majdir;

            Base::Vector3d norm = Base::Vector3d(Dir.y, -Dir.x).Normalize();

            double distancetoline = norm * (tmpPos - focus1P);  // distance focus1 to line

            Base::Vector3d focus1PMirrored =
                focus1P + 2 * distancetoline * norm;  // mirror of focus1 with respect to the line

            double error = fabs((focus1PMirrored - focus2P).Length() - 2 * a);

            if (error < tangDeviation) {
                tangId = i;
                tangDeviation = error;
            }
        }
        else if ((*it)->getTypeId() == Part::GeomArcOfCircle::getClassTypeId()) {
            const Part::GeomArcOfCircle* arc = static_cast<const Part::GeomArcOfCircle*>((*it));

            Base::Vector3d center = arc->getCenter();
            double radius = arc->getRadius();

            // ignore if no touch (use dot product)
            if (tmpDir * (center - tmpPos) > 0 || tmpDir * (center - tmpStart) < 0) {
                continue;
            }

            Base::Vector3d projPnt(0.f, 0.f, 0.f);
            projPnt = projPnt.ProjectToLine(center - tmpPos, tmpDir);
            double projDist = std::abs(projPnt.Length() - radius);

            if (projDist < tangDeviation) {
                double startAngle, endAngle;
                arc->getRange(startAngle, endAngle, /*emulateCCW=*/true);

                double angle = atan2(projPnt.y, projPnt.x);
                while (angle < startAngle) {
                    angle += 2 * D_PI;  // Bring it to range of arc
                }

                // if the point is on correct side of arc
                if (angle <= endAngle) {  // Now need to check only one side
                    tangId = i;
                    tangDeviation = projDist;
                }
            }
        }
        else if ((*it)->getTypeId() == Part::GeomArcOfEllipse::getClassTypeId()) {
            const Part::GeomArcOfEllipse* aoe = static_cast<const Part::GeomArcOfEllipse*>((*it));

            Base::Vector3d center = aoe->getCenter();

            double a = aoe->getMajorRadius();
            double b = aoe->getMinorRadius();
            Base::Vector3d majdir = aoe->getMajorAxisDir();

            double cf = sqrt(a * a - b * b);

            Base::Vector3d focus1P = center + cf * majdir;
            Base::Vector3d focus2P = center - cf * majdir;

            Base::Vector3d norm = Base::Vector3d(Dir.y, -Dir.x).Normalize();

            double distancetoline = norm * (tmpPos - focus1P);  // distance focus1 to line

            Base::Vector3d focus1PMirrored =
                focus1P + 2 * distancetoline * norm;  // mirror of focus1 with respect to the line

            double error = fabs((focus1PMirrored - focus2P).Length() - 2 * a);

            if (error < tangDeviation) {
                tangId = i;
                tangDeviation = error;
            }

            if (error < tangDeviation) {
                double startAngle, endAngle;
                aoe->getRange(startAngle, endAngle, /*emulateCCW=*/true);

                double angle = Base::fmod(
                    atan2(
                        -aoe->getMajorRadius()
                            * ((tmpPos.x - center.x) * majdir.y - (tmpPos.y - center.y) * majdir.x),
                        aoe->getMinorRadius()
                            * ((tmpPos.x - center.x) * majdir.x + (tmpPos.y - center.y) * majdir.y))
                        - startAngle,
                    2.f * M_PI);

                while (angle < startAngle) {
                    angle += 2 * D_PI;  // Bring it to range of arc
                }

                // if the point is on correct side of arc
                if (angle <= endAngle) {  // Now need to check only one side
                    tangId = i;
                    tangDeviation = error;
                }
            }
        }
    }

    if (tangId != GeoEnum::GeoUndef) {
        if (tangId > getHighestCurveIndex()) {  // external Geometry
            tangId = getHighestCurveIndex() - tangId;
        }
        // Suggest vertical constraint
        constr.Type = Tangent;
        constr.GeoId = tangId;
        constr.PosId = Sketcher::PointPos::none;
        suggestedConstraints.push_back(constr);
    }

    return suggestedConstraints.size();
}

void DrawSketchHandler::createAutoConstraints(const std::vector<AutoConstraint>& autoConstrs,
                                              int geoId1,
                                              Sketcher::PointPos posId1,
                                              bool createowncommand /*= true*/)
{
    if (!sketchgui->Autoconstraints.getValue()) {
        return;  // If Autoconstraints property is not set quit
    }

    if (!autoConstrs.empty()) {

        if (createowncommand) {
            // Open the Command
            Gui::Command::openCommand(QT_TRANSLATE_NOOP("Command", "Add auto constraints"));
        }

        // Iterate through constraints
        std::vector<AutoConstraint>::const_iterator it = autoConstrs.begin();
        for (; it != autoConstrs.end(); ++it) {
            int geoId2 = it->GeoId;

            switch (it->Type) {
                case Sketcher::Coincident: {
                    if (posId1 == Sketcher::PointPos::none) {
                        continue;
                    }
                    // If the auto constraint has a point create a coincident otherwise it is an
                    // edge on a point
                    Gui::cmdAppObjectArgs(
                        sketchgui->getObject(),
                        "addConstraint(Sketcher.Constraint('Coincident',%d,%d,%d,%d)) ",
                        geoId1,
                        static_cast<int>(posId1),
                        it->GeoId,
                        static_cast<int>(it->PosId));
                } break;
                case Sketcher::PointOnObject: {
                    Sketcher::PointPos posId2 = it->PosId;
                    if (posId1 == Sketcher::PointPos::none) {
                        // Auto constraining an edge so swap parameters
                        std::swap(geoId1, geoId2);
                        std::swap(posId1, posId2);
                    }

                    Gui::cmdAppObjectArgs(
                        sketchgui->getObject(),
                        "addConstraint(Sketcher.Constraint('PointOnObject',%d,%d,%d)) ",
                        geoId1,
                        static_cast<int>(posId1),
                        geoId2);
                } break;
                    // In special case of Horizontal/Vertical constraint, geoId2 is normally unused
                    // and should be 'Constraint::GeoUndef' However it can be used as a way to
                    // require the function to apply these constraints on another geometry In this
                    // case the caller as to set geoId2, then it will be used as target instead of
                    // geoId2
                case Sketcher::Horizontal: {
                    Gui::cmdAppObjectArgs(sketchgui->getObject(),
                                          "addConstraint(Sketcher.Constraint('Horizontal',%d)) ",
                                          geoId2 != GeoEnum::GeoUndef ? geoId2 : geoId1);
                } break;
                case Sketcher::Vertical: {
                    Gui::cmdAppObjectArgs(sketchgui->getObject(),
                                          "addConstraint(Sketcher.Constraint('Vertical',%d)) ",
                                          geoId2 != GeoEnum::GeoUndef ? geoId2 : geoId1);
                } break;
                case Sketcher::Tangent: {
                    Sketcher::SketchObject* Obj =
                        static_cast<Sketcher::SketchObject*>(sketchgui->getObject());

                    const Part::Geometry* geom1 = Obj->getGeometry(geoId1);
                    const Part::Geometry* geom2 = Obj->getGeometry(it->GeoId);

                    // ellipse tangency support using construction elements (lines)
                    if (geom1 && geom2
                        && (geom1->getTypeId() == Part::GeomEllipse::getClassTypeId()
                            || geom2->getTypeId() == Part::GeomEllipse::getClassTypeId())) {

                        if (geom1->getTypeId() != Part::GeomEllipse::getClassTypeId()) {
                            std::swap(geoId1, geoId2);
                        }

                        // geoId1 is the ellipse
                        geom1 = Obj->getGeometry(geoId1);
                        geom2 = Obj->getGeometry(geoId2);

                        if (geom2->getTypeId() == Part::GeomEllipse::getClassTypeId()
                            || geom2->getTypeId() == Part::GeomArcOfEllipse::getClassTypeId()
                            || geom2->getTypeId() == Part::GeomCircle::getClassTypeId()
                            || geom2->getTypeId() == Part::GeomArcOfCircle::getClassTypeId()) {
                            // in all these cases an intermediate element is needed
                            makeTangentToEllipseviaNewPoint(
                                Obj,
                                static_cast<const Part::GeomEllipse*>(geom1),
                                geom2,
                                geoId1,
                                geoId2);
                            return;
                        }
                    }

                    // arc of ellipse tangency support using external elements
                    if (geom1 && geom2
                        && (geom1->getTypeId() == Part::GeomArcOfEllipse::getClassTypeId()
                            || geom2->getTypeId() == Part::GeomArcOfEllipse::getClassTypeId())) {

                        if (geom1->getTypeId() != Part::GeomArcOfEllipse::getClassTypeId()) {
                            std::swap(geoId1, geoId2);
                        }

                        // geoId1 is the arc of ellipse
                        geom1 = Obj->getGeometry(geoId1);
                        geom2 = Obj->getGeometry(geoId2);

                        if (geom2->getTypeId() == Part::GeomArcOfEllipse::getClassTypeId()
                            || geom2->getTypeId() == Part::GeomCircle::getClassTypeId()
                            || geom2->getTypeId() == Part::GeomArcOfCircle::getClassTypeId()) {
                            // in all these cases an intermediate element is needed
                            makeTangentToArcOfEllipseviaNewPoint(
                                Obj,
                                static_cast<const Part::GeomArcOfEllipse*>(geom1),
                                geom2,
                                geoId1,
                                geoId2);
                            return;
                        }
                    }

                    Gui::cmdAppObjectArgs(sketchgui->getObject(),
                                          "addConstraint(Sketcher.Constraint('Tangent',%d, %d)) ",
                                          geoId1,
                                          it->GeoId);
                } break;
                default:
                    break;
            }

            if (createowncommand) {
                Gui::Command::commitCommand();
            }
            // Gui::Command::updateActive(); // There is already an recompute in each command
            // creation, this is redundant.
        }
    }
}

void DrawSketchHandler::renderSuggestConstraintsCursor(
    std::vector<AutoConstraint>& suggestedConstraints)
{
    std::vector<QPixmap> pixmaps = suggestedConstraintsPixmaps(suggestedConstraints);
    addCursorTail(pixmaps);
}

void DrawSketchHandler::setPositionText(const Base::Vector2d& Pos, const SbString& text)
{
    ViewProviderSketchDrawSketchHandlerAttorney::setPositionText(*sketchgui, Pos, text);
}


void DrawSketchHandler::setPositionText(const Base::Vector2d& Pos)
{
    ViewProviderSketchDrawSketchHandlerAttorney::setPositionText(*sketchgui, Pos);
}

void DrawSketchHandler::resetPositionText()
{
    ViewProviderSketchDrawSketchHandlerAttorney::resetPositionText(*sketchgui);
}

void DrawSketchHandler::drawEdit(const std::vector<Base::Vector2d>& EditCurve)
{
    ViewProviderSketchDrawSketchHandlerAttorney::drawEdit(*sketchgui, EditCurve);
}

void DrawSketchHandler::drawEdit(const std::list<std::vector<Base::Vector2d>>& list)
{
    ViewProviderSketchDrawSketchHandlerAttorney::drawEdit(*sketchgui, list);
}

void DrawSketchHandler::drawEdit(const std::vector<Part::Geometry*>& geometries)
{
    static CurveConverter c;

    auto list = c.toVector2DList(geometries);

    drawEdit(list);
}

void DrawSketchHandler::drawPositionAtCursor(const Base::Vector2d& position)
{
    setPositionText(position);
}

void DrawSketchHandler::drawDirectionAtCursor(const Base::Vector2d& position,
                                              const Base::Vector2d& origin)
{
    float length = (position - origin).Length();
    float angle = (position - origin).GetAngle(Base::Vector2d(1.f, 0.f));

    if (showCursorCoords()) {
        SbString text;
        std::string lengthString = lengthToDisplayFormat(length, 1);
        std::string angleString = angleToDisplayFormat(angle * 180.0 / M_PI, 1);
        text.sprintf(" (%s, %s)", lengthString.c_str(), angleString.c_str());
        setPositionText(position, text);
    }
}

void DrawSketchHandler::drawEditMarkers(const std::vector<Base::Vector2d>& EditMarkers,
                                        unsigned int augmentationlevel)
{
    ViewProviderSketchDrawSketchHandlerAttorney::drawEditMarkers(*sketchgui,
                                                                 EditMarkers,
                                                                 augmentationlevel);
}

void DrawSketchHandler::setAxisPickStyle(bool on)
{
    ViewProviderSketchDrawSketchHandlerAttorney::setAxisPickStyle(*sketchgui, on);
}

void DrawSketchHandler::moveCursorToSketchPoint(Base::Vector2d point)
{
    ViewProviderSketchDrawSketchHandlerAttorney::moveCursorToSketchPoint(*sketchgui, point);
}

void DrawSketchHandler::preselectAtPoint(Base::Vector2d point)
{
    ViewProviderSketchDrawSketchHandlerAttorney::preselectAtPoint(*sketchgui, point);
}

int DrawSketchHandler::getPreselectPoint() const
{
    return ViewProviderSketchDrawSketchHandlerAttorney::getPreselectPoint(*sketchgui);
}

int DrawSketchHandler::getPreselectCurve() const
{
    return ViewProviderSketchDrawSketchHandlerAttorney::getPreselectCurve(*sketchgui);
}

int DrawSketchHandler::getPreselectCross() const
{
    return ViewProviderSketchDrawSketchHandlerAttorney::getPreselectCross(*sketchgui);
}

Sketcher::SketchObject* DrawSketchHandler::getSketchObject()
{
    return sketchgui->getSketchObject();
}

void DrawSketchHandler::setAngleSnapping(bool enable, Base::Vector2d referencePoint)
{
    ViewProviderSketchDrawSketchHandlerAttorney::setAngleSnapping(*sketchgui,
                                                                  enable,
                                                                  referencePoint);
}

void DrawSketchHandler::moveConstraint(int constNum, const Base::Vector2d& toPos)
{
    ViewProviderSketchDrawSketchHandlerAttorney::moveConstraint(*sketchgui, constNum, toPos);
}
<|MERGE_RESOLUTION|>--- conflicted
+++ resolved
@@ -1,1145 +1,1140 @@
-/***************************************************************************
- *   Copyright (c) 2010 Jürgen Riegel <juergen.riegel@web.de>              *
- *                                                                         *
- *   This file is part of the FreeCAD CAx development system.              *
- *                                                                         *
- *   This library is free software; you can redistribute it and/or         *
- *   modify it under the terms of the GNU Library General Public           *
- *   License as published by the Free Software Foundation; either          *
- *   version 2 of the License, or (at your option) any later version.      *
- *                                                                         *
- *   This library  is distributed in the hope that it will be useful,      *
- *   but WITHOUT ANY WARRANTY; without even the implied warranty of        *
- *   MERCHANTABILITY or FITNESS FOR A PARTICULAR PURPOSE.  See the         *
- *   GNU Library General Public License for more details.                  *
- *                                                                         *
- *   You should have received a copy of the GNU Library General Public     *
- *   License along with this library; see the file COPYING.LIB. If not,    *
- *   write to the Free Software Foundation, Inc., 59 Temple Place,         *
- *   Suite 330, Boston, MA  02111-1307, USA                                *
- *                                                                         *
- ***************************************************************************/
-
-#include "PreCompiled.h"
-#ifndef _PreComp_
-#include <cmath>
-
-#include <QGuiApplication>
-#include <QPainter>
-<<<<<<< HEAD
-#endif// #ifndef _PreComp_
-#include <Gui/View3DInventor.h>
-#include <Gui/View3DInventorViewer.h>
-=======
-#endif  // #ifndef _PreComp_
-
->>>>>>> ad4f8783
-#include <Base/Console.h>
-#include <Base/Exception.h>
-#include <Gui/Application.h>
-#include <Gui/BitmapFactory.h>
-#include <Gui/CommandT.h>
-#include <Gui/MainWindow.h>
-#include <Mod/Sketcher/App/SketchObject.h>
-
-#include "CommandConstraints.h"
-#include "DrawSketchHandler.h"
-#include "Utils.h"
-#include "ViewProviderSketch.h"
-
-
-using namespace SketcherGui;
-using namespace Sketcher;
-
-/************************************ Attorney *******************************************/
-
-inline void
-ViewProviderSketchDrawSketchHandlerAttorney::setConstraintSelectability(ViewProviderSketch& vp,
-                                                                        bool enabled /*= true*/)
-{
-    vp.setConstraintSelectability(enabled);
-}
-
-inline void ViewProviderSketchDrawSketchHandlerAttorney::setPositionText(ViewProviderSketch& vp,
-                                                                         const Base::Vector2d& Pos,
-                                                                         const SbString& txt)
-{
-    vp.setPositionText(Pos, txt);
-}
-
-inline void ViewProviderSketchDrawSketchHandlerAttorney::setPositionText(ViewProviderSketch& vp,
-                                                                         const Base::Vector2d& Pos)
-{
-    vp.setPositionText(Pos);
-}
-
-inline void ViewProviderSketchDrawSketchHandlerAttorney::resetPositionText(ViewProviderSketch& vp)
-{
-    vp.resetPositionText();
-}
-
-inline void
-ViewProviderSketchDrawSketchHandlerAttorney::drawEdit(ViewProviderSketch& vp,
-                                                      const std::vector<Base::Vector2d>& EditCurve)
-{
-    vp.drawEdit(EditCurve);
-}
-
-inline void ViewProviderSketchDrawSketchHandlerAttorney::drawEdit(
-    ViewProviderSketch& vp,
-    const std::list<std::vector<Base::Vector2d>>& list)
-{
-    vp.drawEdit(list);
-}
-
-inline void ViewProviderSketchDrawSketchHandlerAttorney::drawEditMarkers(
-    ViewProviderSketch& vp,
-    const std::vector<Base::Vector2d>& EditMarkers,
-    unsigned int augmentationlevel)
-{
-    vp.drawEditMarkers(EditMarkers, augmentationlevel);
-}
-
-inline void ViewProviderSketchDrawSketchHandlerAttorney::setAxisPickStyle(ViewProviderSketch& vp,
-                                                                          bool on)
-{
-    vp.setAxisPickStyle(on);
-}
-
-inline void
-ViewProviderSketchDrawSketchHandlerAttorney::moveCursorToSketchPoint(ViewProviderSketch& vp,
-                                                                     Base::Vector2d point)
-{
-    vp.moveCursorToSketchPoint(point);
-}
-
-inline void ViewProviderSketchDrawSketchHandlerAttorney::preselectAtPoint(ViewProviderSketch& vp,
-                                                                          Base::Vector2d point)
-{
-    vp.preselectAtPoint(point);
-}
-
-inline int
-ViewProviderSketchDrawSketchHandlerAttorney::getPreselectPoint(const ViewProviderSketch& vp)
-{
-    return vp.getPreselectPoint();
-}
-
-inline int
-ViewProviderSketchDrawSketchHandlerAttorney::getPreselectCurve(const ViewProviderSketch& vp)
-{
-    return vp.getPreselectCurve();
-}
-
-inline int
-ViewProviderSketchDrawSketchHandlerAttorney::getPreselectCross(const ViewProviderSketch& vp)
-{
-    return vp.getPreselectCross();
-}
-
-inline void
-ViewProviderSketchDrawSketchHandlerAttorney::setAngleSnapping(ViewProviderSketch& vp,
-                                                              bool enable,
-                                                              Base::Vector2d referencePoint)
-{
-    vp.setAngleSnapping(enable, referencePoint);
-}
-
-inline void ViewProviderSketchDrawSketchHandlerAttorney::moveConstraint(ViewProviderSketch& vp,
-                                                                        int constNum,
-                                                                        const Base::Vector2d& toPos)
-{
-    vp.moveConstraint(constNum, toPos);
-}
-
-
-/**************************** CurveConverter **********************************************/
-
-CurveConverter::CurveConverter()
-{
-    try {
-        ParameterGrp::handle hGrp = App::GetApplication().GetParameterGroupByPath(
-            "User parameter:BaseApp/Preferences/View");
-        hGrp->Attach(this);
-    }
-    catch (const Base::ValueError& e) {  // ensure that if parameter strings are not well-formed,
-                                         // the exception is not propagated
-        Base::Console().DeveloperError("CurveConverter",
-                                       "Malformed parameter string: %s\n",
-                                       e.what());
-    }
-
-    updateCurvedEdgeCountSegmentsParameter();
-}
-
-CurveConverter::~CurveConverter()
-{
-    try {
-        ParameterGrp::handle hGrp = App::GetApplication().GetParameterGroupByPath(
-            "User parameter:BaseApp/Preferences/View");
-        hGrp->Detach(this);
-    }
-    catch (const Base::ValueError&
-               e) {  // ensure that if parameter strings are not well-formed, the program is not
-                     // terminated when calling the noexcept destructor.
-        Base::Console().DeveloperError("CurveConverter",
-                                       "Malformed parameter string: %s\n",
-                                       e.what());
-    }
-}
-
-std::vector<Base::Vector2d> CurveConverter::toVector2D(const Part::Geometry* geometry)
-{
-    std::vector<Base::Vector2d> vector2d;
-
-    const auto type = geometry->getTypeId();
-
-    auto emplaceasvector2d = [&vector2d](const Base::Vector3d& point) {
-        vector2d.emplace_back(point.x, point.y);
-    };
-
-    auto isconic = type.isDerivedFrom(Part::GeomConic::getClassTypeId());
-    auto isbounded = type.isDerivedFrom(Part::GeomBoundedCurve::getClassTypeId());
-
-    if (type == Part::GeomLineSegment::getClassTypeId()) {  // add a line
-        auto geo = static_cast<const Part::GeomLineSegment*>(geometry);
-
-        emplaceasvector2d(geo->getStartPoint());
-        emplaceasvector2d(geo->getEndPoint());
-    }
-    else if (isconic || isbounded) {
-
-        auto geo = static_cast<const Part::GeomConic*>(geometry);
-
-        double segment =
-            (geo->getLastParameter() - geo->getFirstParameter()) / curvedEdgeCountSegments;
-
-        for (int i = 0; i < curvedEdgeCountSegments; i++) {
-            emplaceasvector2d(geo->value(geo->getFirstParameter() + i * segment));
-        }
-
-        // either close the curve for untrimmed conic or set the last point for bounded curves
-        emplaceasvector2d(isconic ? geo->value(0) : geo->value(geo->getLastParameter()));
-    }
-
-    return vector2d;
-}
-
-std::list<std::vector<Base::Vector2d>>
-CurveConverter::toVector2DList(const std::vector<Part::Geometry*>& geometries)
-{
-    std::list<std::vector<Base::Vector2d>> list;
-
-    for (const auto& geo : geometries) {
-        list.push_back(toVector2D(geo));
-    }
-
-    return list;
-}
-
-void CurveConverter::updateCurvedEdgeCountSegmentsParameter()
-{
-    ParameterGrp::handle hGrp =
-        App::GetApplication().GetParameterGroupByPath("User parameter:BaseApp/Preferences/View");
-    int stdcountsegments = hGrp->GetInt("SegmentsPerGeometry", 50);
-
-    // value cannot be smaller than 6
-    if (stdcountsegments < 6) {
-        stdcountsegments = 6;
-    }
-
-    curvedEdgeCountSegments = stdcountsegments;
-};
-
-/** Observer for parameter group. */
-void CurveConverter::OnChange(Base::Subject<const char*>& rCaller, const char* sReason)
-{
-    (void)rCaller;
-
-    if (strcmp(sReason, "SegmentsPerGeometry") == 0) {
-        updateCurvedEdgeCountSegmentsParameter();
-    }
-}
-
-/**************************** DrawSketchHandler *******************************************/
-
-
-//**************************************************************************
-// Construction/Destruction
-
-DrawSketchHandler::DrawSketchHandler()
-    : sketchgui(nullptr)
-{}
-
-DrawSketchHandler::~DrawSketchHandler()
-{}
-
-QString DrawSketchHandler::getCrosshairCursorSVGName() const
-{
-    return QString::fromLatin1("None");
-}
-
-void DrawSketchHandler::activate(ViewProviderSketch* vp)
-{
-    sketchgui = vp;
-
-    // save the cursor at the time the DSH is activated
-    Gui::MDIView* view = Gui::getMainWindow()->activeWindow();
-    Gui::View3DInventorViewer* viewer = static_cast<Gui::View3DInventor*>(view)->getViewer();
-    oldCursor = viewer->getWidget()->cursor();
-
-    updateCursor();
-
-    this->preActivated();
-    this->activated();
-}
-
-void DrawSketchHandler::deactivate()
-{
-    this->deactivated();
-    this->postDeactivated();
-    ViewProviderSketchDrawSketchHandlerAttorney::setConstraintSelectability(*sketchgui, true);
-
-    // clear temporary Curve and Markers from the scenograph
-    drawEdit(std::vector<Base::Vector2d>());
-    drawEditMarkers(std::vector<Base::Vector2d>());
-    resetPositionText();
-    unsetCursor();
-    setAngleSnapping(false);
-}
-
-void DrawSketchHandler::preActivated()
-{
-    ViewProviderSketchDrawSketchHandlerAttorney::setConstraintSelectability(*sketchgui, false);
-}
-
-void DrawSketchHandler::quit()
-{
-    assert(sketchgui);
-
-    Gui::Selection().rmvSelectionGate();
-    Gui::Selection().rmvPreselect();
-
-    sketchgui->purgeHandler();
-}
-
-//**************************************************************************
-// Helpers
-
-int DrawSketchHandler::getHighestVertexIndex()
-{
-    return sketchgui->getSketchObject()->getHighestVertexIndex();
-}
-
-int DrawSketchHandler::getHighestCurveIndex()
-{
-    return sketchgui->getSketchObject()->getHighestCurveIndex();
-}
-
-unsigned long DrawSketchHandler::getCrosshairColor()
-{
-    unsigned long color = 0xFFFFFFFF;  // white
-    ParameterGrp::handle hGrp =
-        App::GetApplication().GetParameterGroupByPath("User parameter:BaseApp/Preferences/View");
-    color = hGrp->GetUnsigned("CursorCrosshairColor", color);
-    // from rgba to rgb
-    color = (color >> 8) & 0xFFFFFF;
-    return color;
-}
-
-void DrawSketchHandler::setCrosshairCursor(const QString& svgName)
-{
-    const unsigned long defaultCrosshairColor = 0xFFFFFF;
-    unsigned long color = getCrosshairColor();
-    auto colorMapping = std::map<unsigned long, unsigned long>();
-    colorMapping[defaultCrosshairColor] = color;
-    // hot spot of all SVG icons should be 8,8 for 32x32 size (16x16 for 64x64)
-    int hotX = 8;
-    int hotY = 8;
-    setSvgCursor(svgName, hotX, hotY, colorMapping);
-}
-
-void DrawSketchHandler::setCrosshairCursor(const char* svgName)
-{
-    QString cursorName = QString::fromLatin1(svgName);
-    setCrosshairCursor(cursorName);
-}
-
-void DrawSketchHandler::setSvgCursor(const QString& cursorName,
-                                     int x,
-                                     int y,
-                                     const std::map<unsigned long, unsigned long>& colorMapping)
-{
-    // The Sketcher_Pointer_*.svg icons have a default size of 64x64. When directly creating
-    // them with a size of 32x32 they look very bad.
-    // As a workaround the icons are created with 64x64 and afterwards the pixmap is scaled to
-    // 32x32. This workaround is only needed if pRatio is equal to 1.0
-    //
-    qreal pRatio = devicePixelRatio();
-    bool isRatioOne = (pRatio == 1.0);
-    qreal defaultCursorSize = isRatioOne ? 64 : 32;
-    qreal hotX = x;
-    qreal hotY = y;
-#if !defined(Q_OS_WIN32) && !defined(Q_OS_MAC)
-    if (qGuiApp->platformName() == QLatin1String("xcb")) {
-        hotX *= pRatio;
-        hotY *= pRatio;
-    }
-#endif
-    qreal cursorSize = defaultCursorSize * pRatio;
-
-    QPixmap pointer = Gui::BitmapFactory().pixmapFromSvg(cursorName.toStdString().c_str(),
-                                                         QSizeF(cursorSize, cursorSize),
-                                                         colorMapping);
-    if (isRatioOne) {
-        pointer = pointer.scaled(32, 32);
-    }
-    pointer.setDevicePixelRatio(pRatio);
-    setCursor(pointer, hotX, hotY, false);
-}
-
-void DrawSketchHandler::setCursor(const QPixmap& p, int x, int y, bool autoScale)
-{
-    Gui::MDIView* view = Gui::getMainWindow()->activeWindow();
-    if (view && view->isDerivedFrom(Gui::View3DInventor::getClassTypeId())) {
-        Gui::View3DInventorViewer* viewer = static_cast<Gui::View3DInventor*>(view)->getViewer();
-
-        QCursor cursor;
-        QPixmap p1(p);
-        // TODO remove autoScale after all cursors are SVG-based
-        if (autoScale) {
-            qreal pRatio = viewer->devicePixelRatio();
-            int newWidth = p.width() * pRatio;
-            int newHeight = p.height() * pRatio;
-            p1 = p1.scaled(newWidth, newHeight, Qt::KeepAspectRatio, Qt::SmoothTransformation);
-            p1.setDevicePixelRatio(pRatio);
-            qreal hotX = x;
-            qreal hotY = y;
-#if !defined(Q_OS_WIN32) && !defined(Q_OS_MAC)
-            if (qGuiApp->platformName() == QLatin1String("xcb")) {
-                hotX *= pRatio;
-                hotY *= pRatio;
-            }
-#endif
-            cursor = QCursor(p1, hotX, hotY);
-        }
-        else {
-            // already scaled
-            cursor = QCursor(p1, x, y);
-        }
-
-        actCursor = cursor;
-        actCursorPixmap = p1;
-
-        viewer->getWidget()->setCursor(cursor);
-    }
-}
-
-void DrawSketchHandler::addCursorTail(std::vector<QPixmap>& pixmaps)
-{
-    // Create a pixmap that will contain icon and each autoconstraint icon
-    Gui::MDIView* view = Gui::getMainWindow()->activeWindow();
-    if (view && view->isDerivedFrom(Gui::View3DInventor::getClassTypeId())) {
-        QPixmap baseIcon = QPixmap(actCursorPixmap);
-        baseIcon.setDevicePixelRatio(actCursorPixmap.devicePixelRatio());
-        qreal pixelRatio = baseIcon.devicePixelRatio();
-        // cursor size in device independent pixels
-        qreal baseCursorWidth = baseIcon.width();
-        qreal baseCursorHeight = baseIcon.height();
-
-        int tailWidth = 0;
-        for (auto const& p : pixmaps) {
-            tailWidth += p.width();
-        }
-
-        int newIconWidth = baseCursorWidth + tailWidth;
-        int newIconHeight = baseCursorHeight;
-
-        QPixmap newIcon(newIconWidth, newIconHeight);
-        newIcon.fill(Qt::transparent);
-
-        QPainter qp;
-        qp.begin(&newIcon);
-
-        qp.drawPixmap(QPointF(0, 0),
-                      baseIcon.scaled(baseCursorWidth * pixelRatio,
-                                      baseCursorHeight * pixelRatio,
-                                      Qt::KeepAspectRatio,
-                                      Qt::SmoothTransformation));
-
-        // Iterate through pixmaps and them to the cursor pixmap
-        std::vector<QPixmap>::iterator pit = pixmaps.begin();
-        int i = 0;
-        qreal currentIconX = baseCursorWidth;
-        qreal currentIconY;
-
-        for (; pit != pixmaps.end(); ++pit, i++) {
-            QPixmap icon = *pit;
-            currentIconY = baseCursorHeight - icon.height();
-            qp.drawPixmap(QPointF(currentIconX, currentIconY), icon);
-            currentIconX += icon.width();
-        }
-
-        qp.end();  // Finish painting
-
-        // Create the new cursor with the icon.
-        QPoint p = actCursor.hotSpot();
-        newIcon.setDevicePixelRatio(pixelRatio);
-        QCursor newCursor(newIcon, p.x(), p.y());
-        applyCursor(newCursor);
-    }
-}
-
-void DrawSketchHandler::updateCursor()
-{
-    auto cursorstring = getCrosshairCursorSVGName();
-
-    if (cursorstring != QString::fromLatin1("None")) {
-        setCrosshairCursor(cursorstring);
-    }
-}
-
-void DrawSketchHandler::applyCursor()
-{
-    applyCursor(actCursor);
-}
-
-void DrawSketchHandler::applyCursor(QCursor& newCursor)
-{
-    Gui::MDIView* view = Gui::getMainWindow()->activeWindow();
-    if (view && view->isDerivedFrom(Gui::View3DInventor::getClassTypeId())) {
-        Gui::View3DInventorViewer* viewer = static_cast<Gui::View3DInventor*>(view)->getViewer();
-        viewer->getWidget()->setCursor(newCursor);
-    }
-}
-
-void DrawSketchHandler::unsetCursor()
-{
-    Gui::MDIView* view = Gui::getMainWindow()->activeWindow();
-    if (view && view->isDerivedFrom(Gui::View3DInventor::getClassTypeId())) {
-        Gui::View3DInventorViewer* viewer = static_cast<Gui::View3DInventor*>(view)->getViewer();
-        viewer->getWidget()->setCursor(oldCursor);
-    }
-}
-
-qreal DrawSketchHandler::devicePixelRatio()
-{
-    qreal pixelRatio = 1;
-    Gui::MDIView* view = Gui::getMainWindow()->activeWindow();
-    if (view && view->isDerivedFrom(Gui::View3DInventor::getClassTypeId())) {
-        Gui::View3DInventorViewer* viewer = static_cast<Gui::View3DInventor*>(view)->getViewer();
-        pixelRatio = viewer->devicePixelRatio();
-    }
-    return pixelRatio;
-}
-
-std::vector<QPixmap>
-DrawSketchHandler::suggestedConstraintsPixmaps(std::vector<AutoConstraint>& suggestedConstraints)
-{
-    std::vector<QPixmap> pixmaps;
-    // Iterate through AutoConstraints types and get their pixmaps
-    std::vector<AutoConstraint>::iterator it = suggestedConstraints.begin();
-    int i = 0;
-    for (; it != suggestedConstraints.end(); ++it, i++) {
-        QString iconType;
-        switch (it->Type) {
-            case Horizontal:
-                iconType = QString::fromLatin1("Constraint_Horizontal");
-                break;
-            case Vertical:
-                iconType = QString::fromLatin1("Constraint_Vertical");
-                break;
-            case Coincident:
-                iconType = QString::fromLatin1("Constraint_PointOnPoint");
-                break;
-            case PointOnObject:
-                iconType = QString::fromLatin1("Constraint_PointOnObject");
-                break;
-            case Tangent:
-                iconType = QString::fromLatin1("Constraint_Tangent");
-                break;
-            default:
-                break;
-        }
-        if (!iconType.isEmpty()) {
-            qreal pixelRatio = 1;
-            Gui::MDIView* view = Gui::getMainWindow()->activeWindow();
-            if (view && view->isDerivedFrom(Gui::View3DInventor::getClassTypeId())) {
-                Gui::View3DInventorViewer* viewer =
-                    static_cast<Gui::View3DInventor*>(view)->getViewer();
-                pixelRatio = viewer->devicePixelRatio();
-            }
-            int iconWidth = 16 * pixelRatio;
-            QPixmap icon = Gui::BitmapFactory().pixmapFromSvg(iconType.toStdString().c_str(),
-                                                              QSize(iconWidth, iconWidth));
-            pixmaps.push_back(icon);
-        }
-    }
-    return pixmaps;
-}
-
-int DrawSketchHandler::seekAutoConstraint(std::vector<AutoConstraint>& suggestedConstraints,
-                                          const Base::Vector2d& Pos,
-                                          const Base::Vector2d& Dir,
-                                          AutoConstraint::TargetType type)
-{
-    suggestedConstraints.clear();
-
-    if (!sketchgui->Autoconstraints.getValue()) {
-        return 0;  // If Autoconstraints property is not set quit
-    }
-
-    Base::Vector3d hitShapeDir =
-        Base::Vector3d(0,
-                       0,
-                       0);  // direction of hit shape (if it is a line, the direction of the line)
-
-    // Get Preselection
-    int preSelPnt = getPreselectPoint();
-    int preSelCrv = getPreselectCurve();
-    int preSelCrs = getPreselectCross();
-    int GeoId = GeoEnum::GeoUndef;
-
-    Sketcher::PointPos PosId = Sketcher::PointPos::none;
-
-    if (preSelPnt != -1) {
-        sketchgui->getSketchObject()->getGeoVertexIndex(preSelPnt, GeoId, PosId);
-    }
-    else if (preSelCrv != -1) {
-        const Part::Geometry* geom = sketchgui->getSketchObject()->getGeometry(preSelCrv);
-
-        // ensure geom exists in case object was called before preselection is updated
-        if (geom) {
-            GeoId = preSelCrv;
-            if (geom->getTypeId() == Part::GeomLineSegment::getClassTypeId()) {
-                const Part::GeomLineSegment* line = static_cast<const Part::GeomLineSegment*>(geom);
-                hitShapeDir = line->getEndPoint() - line->getStartPoint();
-            }
-        }
-    }
-    else if (preSelCrs == 0) {  // root point
-        GeoId = Sketcher::GeoEnum::RtPnt;
-        PosId = Sketcher::PointPos::start;
-    }
-    else if (preSelCrs == 1) {  // x axis
-        GeoId = Sketcher::GeoEnum::HAxis;
-        hitShapeDir = Base::Vector3d(1, 0, 0);
-    }
-    else if (preSelCrs == 2) {  // y axis
-        GeoId = Sketcher::GeoEnum::VAxis;
-        hitShapeDir = Base::Vector3d(0, 1, 0);
-    }
-
-    if (GeoId != GeoEnum::GeoUndef) {
-        // Currently only considers objects in current Sketcher
-        AutoConstraint constr;
-        constr.Type = Sketcher::None;
-        constr.GeoId = GeoId;
-        constr.PosId = PosId;
-        if ((type == AutoConstraint::VERTEX || type == AutoConstraint::VERTEX_NO_TANGENCY)
-            && PosId != Sketcher::PointPos::none) {
-            constr.Type = Sketcher::Coincident;
-        }
-        else if (type == AutoConstraint::CURVE && PosId != Sketcher::PointPos::none) {
-            constr.Type = Sketcher::PointOnObject;
-        }
-        else if ((type == AutoConstraint::VERTEX || type == AutoConstraint::VERTEX_NO_TANGENCY)
-                 && PosId == Sketcher::PointPos::none) {
-            constr.Type = Sketcher::PointOnObject;
-        }
-        else if (type == AutoConstraint::CURVE && PosId == Sketcher::PointPos::none) {
-            constr.Type = Sketcher::Tangent;
-        }
-
-        if (constr.Type == Sketcher::Tangent && Dir.Length() > 1e-8
-            && hitShapeDir.Length()
-                > 1e-8) {  // We are hitting a line and have hitting vector information
-            Base::Vector3d dir3d = Base::Vector3d(Dir.x, Dir.y, 0);
-            double cosangle = dir3d.Normalize() * hitShapeDir.Normalize();
-
-            // the angle between the line and the hitting direction are over around 6 degrees (it is
-            // substantially parallel) or if it is an sketch axis (that can not move to accommodate
-            // to the shape), then only if it is around 6 degrees with the normal (around 84
-            // degrees)
-            if (fabs(cosangle) < 0.995f
-                || ((GeoId == Sketcher::GeoEnum::HAxis || GeoId == Sketcher::GeoEnum::VAxis)
-                    && fabs(cosangle) < 0.1)) {
-                suggestedConstraints.push_back(constr);
-            }
-
-
-            return suggestedConstraints.size();
-        }
-
-        if (constr.Type != Sketcher::None) {
-            suggestedConstraints.push_back(constr);
-        }
-    }
-
-    if (Dir.Length() < 1e-8 || type == AutoConstraint::CURVE) {
-        // Direction not set so return;
-        return suggestedConstraints.size();
-    }
-
-    // Suggest vertical and horizontal constraints
-
-    // Number of Degree of deviation from horizontal or vertical lines
-    const double angleDev = 2;
-    const double angleDevRad = angleDev * M_PI / 180.;
-
-    AutoConstraint constr;
-    constr.Type = Sketcher::None;
-    constr.GeoId = GeoEnum::GeoUndef;
-    constr.PosId = Sketcher::PointPos::none;
-    double angle = std::abs(atan2(Dir.y, Dir.x));
-    if (angle < angleDevRad || (M_PI - angle) < angleDevRad) {
-        // Suggest horizontal constraint
-        constr.Type = Sketcher::Horizontal;
-    }
-    else if (std::abs(angle - M_PI_2) < angleDevRad) {
-        // Suggest vertical constraint
-        constr.Type = Sketcher::Vertical;
-    }
-
-    if (constr.Type != Sketcher::None) {
-        suggestedConstraints.push_back(constr);
-    }
-
-    // Do not seek for tangent if we are actually building a primitive
-    if (type == AutoConstraint::VERTEX_NO_TANGENCY) {
-        return suggestedConstraints.size();
-    }
-
-    // Find if there are tangent constraints (currently arcs and circles)
-
-    int tangId = GeoEnum::GeoUndef;
-
-    // Do not consider if distance is more than that.
-    // Decrease this value when a candidate is found.
-    double tangDeviation = 0.1 * sketchgui->getScaleFactor();
-
-    // Get geometry list
-    const std::vector<Part::Geometry*> geomlist =
-        sketchgui->getSketchObject()->getCompleteGeometry();
-
-    Base::Vector3d tmpPos(Pos.x, Pos.y, 0.f);                    // Current cursor point
-    Base::Vector3d tmpDir(Dir.x, Dir.y, 0.f);                    // Direction of line
-    Base::Vector3d tmpStart(Pos.x - Dir.x, Pos.y - Dir.y, 0.f);  // Start point
-
-    // Iterate through geometry
-    int i = 0;
-    for (std::vector<Part::Geometry*>::const_iterator it = geomlist.begin(); it != geomlist.end();
-         ++it, i++) {
-
-        if ((*it)->getTypeId() == Part::GeomCircle::getClassTypeId()) {
-            const Part::GeomCircle* circle = static_cast<const Part::GeomCircle*>((*it));
-
-            Base::Vector3d center = circle->getCenter();
-
-            double radius = circle->getRadius();
-
-            // ignore if no touch (use dot product)
-            if (tmpDir * (center - tmpPos) > 0 || tmpDir * (center - tmpStart) < 0) {
-                continue;
-            }
-
-            Base::Vector3d projPnt(0.f, 0.f, 0.f);
-            projPnt = projPnt.ProjectToLine(center - tmpPos, tmpDir);
-            double projDist = std::abs(projPnt.Length() - radius);
-
-            // Find if nearest
-            if (projDist < tangDeviation) {
-                tangId = i;
-                tangDeviation = projDist;
-            }
-        }
-        else if ((*it)->getTypeId() == Part::GeomEllipse::getClassTypeId()) {
-
-            const Part::GeomEllipse* ellipse = static_cast<const Part::GeomEllipse*>((*it));
-
-            Base::Vector3d center = ellipse->getCenter();
-
-            double a = ellipse->getMajorRadius();
-            double b = ellipse->getMinorRadius();
-            Base::Vector3d majdir = ellipse->getMajorAxisDir();
-
-            double cf = sqrt(a * a - b * b);
-
-            Base::Vector3d focus1P = center + cf * majdir;
-            Base::Vector3d focus2P = center - cf * majdir;
-
-            Base::Vector3d norm = Base::Vector3d(Dir.y, -Dir.x).Normalize();
-
-            double distancetoline = norm * (tmpPos - focus1P);  // distance focus1 to line
-
-            Base::Vector3d focus1PMirrored =
-                focus1P + 2 * distancetoline * norm;  // mirror of focus1 with respect to the line
-
-            double error = fabs((focus1PMirrored - focus2P).Length() - 2 * a);
-
-            if (error < tangDeviation) {
-                tangId = i;
-                tangDeviation = error;
-            }
-        }
-        else if ((*it)->getTypeId() == Part::GeomArcOfCircle::getClassTypeId()) {
-            const Part::GeomArcOfCircle* arc = static_cast<const Part::GeomArcOfCircle*>((*it));
-
-            Base::Vector3d center = arc->getCenter();
-            double radius = arc->getRadius();
-
-            // ignore if no touch (use dot product)
-            if (tmpDir * (center - tmpPos) > 0 || tmpDir * (center - tmpStart) < 0) {
-                continue;
-            }
-
-            Base::Vector3d projPnt(0.f, 0.f, 0.f);
-            projPnt = projPnt.ProjectToLine(center - tmpPos, tmpDir);
-            double projDist = std::abs(projPnt.Length() - radius);
-
-            if (projDist < tangDeviation) {
-                double startAngle, endAngle;
-                arc->getRange(startAngle, endAngle, /*emulateCCW=*/true);
-
-                double angle = atan2(projPnt.y, projPnt.x);
-                while (angle < startAngle) {
-                    angle += 2 * D_PI;  // Bring it to range of arc
-                }
-
-                // if the point is on correct side of arc
-                if (angle <= endAngle) {  // Now need to check only one side
-                    tangId = i;
-                    tangDeviation = projDist;
-                }
-            }
-        }
-        else if ((*it)->getTypeId() == Part::GeomArcOfEllipse::getClassTypeId()) {
-            const Part::GeomArcOfEllipse* aoe = static_cast<const Part::GeomArcOfEllipse*>((*it));
-
-            Base::Vector3d center = aoe->getCenter();
-
-            double a = aoe->getMajorRadius();
-            double b = aoe->getMinorRadius();
-            Base::Vector3d majdir = aoe->getMajorAxisDir();
-
-            double cf = sqrt(a * a - b * b);
-
-            Base::Vector3d focus1P = center + cf * majdir;
-            Base::Vector3d focus2P = center - cf * majdir;
-
-            Base::Vector3d norm = Base::Vector3d(Dir.y, -Dir.x).Normalize();
-
-            double distancetoline = norm * (tmpPos - focus1P);  // distance focus1 to line
-
-            Base::Vector3d focus1PMirrored =
-                focus1P + 2 * distancetoline * norm;  // mirror of focus1 with respect to the line
-
-            double error = fabs((focus1PMirrored - focus2P).Length() - 2 * a);
-
-            if (error < tangDeviation) {
-                tangId = i;
-                tangDeviation = error;
-            }
-
-            if (error < tangDeviation) {
-                double startAngle, endAngle;
-                aoe->getRange(startAngle, endAngle, /*emulateCCW=*/true);
-
-                double angle = Base::fmod(
-                    atan2(
-                        -aoe->getMajorRadius()
-                            * ((tmpPos.x - center.x) * majdir.y - (tmpPos.y - center.y) * majdir.x),
-                        aoe->getMinorRadius()
-                            * ((tmpPos.x - center.x) * majdir.x + (tmpPos.y - center.y) * majdir.y))
-                        - startAngle,
-                    2.f * M_PI);
-
-                while (angle < startAngle) {
-                    angle += 2 * D_PI;  // Bring it to range of arc
-                }
-
-                // if the point is on correct side of arc
-                if (angle <= endAngle) {  // Now need to check only one side
-                    tangId = i;
-                    tangDeviation = error;
-                }
-            }
-        }
-    }
-
-    if (tangId != GeoEnum::GeoUndef) {
-        if (tangId > getHighestCurveIndex()) {  // external Geometry
-            tangId = getHighestCurveIndex() - tangId;
-        }
-        // Suggest vertical constraint
-        constr.Type = Tangent;
-        constr.GeoId = tangId;
-        constr.PosId = Sketcher::PointPos::none;
-        suggestedConstraints.push_back(constr);
-    }
-
-    return suggestedConstraints.size();
-}
-
-void DrawSketchHandler::createAutoConstraints(const std::vector<AutoConstraint>& autoConstrs,
-                                              int geoId1,
-                                              Sketcher::PointPos posId1,
-                                              bool createowncommand /*= true*/)
-{
-    if (!sketchgui->Autoconstraints.getValue()) {
-        return;  // If Autoconstraints property is not set quit
-    }
-
-    if (!autoConstrs.empty()) {
-
-        if (createowncommand) {
-            // Open the Command
-            Gui::Command::openCommand(QT_TRANSLATE_NOOP("Command", "Add auto constraints"));
-        }
-
-        // Iterate through constraints
-        std::vector<AutoConstraint>::const_iterator it = autoConstrs.begin();
-        for (; it != autoConstrs.end(); ++it) {
-            int geoId2 = it->GeoId;
-
-            switch (it->Type) {
-                case Sketcher::Coincident: {
-                    if (posId1 == Sketcher::PointPos::none) {
-                        continue;
-                    }
-                    // If the auto constraint has a point create a coincident otherwise it is an
-                    // edge on a point
-                    Gui::cmdAppObjectArgs(
-                        sketchgui->getObject(),
-                        "addConstraint(Sketcher.Constraint('Coincident',%d,%d,%d,%d)) ",
-                        geoId1,
-                        static_cast<int>(posId1),
-                        it->GeoId,
-                        static_cast<int>(it->PosId));
-                } break;
-                case Sketcher::PointOnObject: {
-                    Sketcher::PointPos posId2 = it->PosId;
-                    if (posId1 == Sketcher::PointPos::none) {
-                        // Auto constraining an edge so swap parameters
-                        std::swap(geoId1, geoId2);
-                        std::swap(posId1, posId2);
-                    }
-
-                    Gui::cmdAppObjectArgs(
-                        sketchgui->getObject(),
-                        "addConstraint(Sketcher.Constraint('PointOnObject',%d,%d,%d)) ",
-                        geoId1,
-                        static_cast<int>(posId1),
-                        geoId2);
-                } break;
-                    // In special case of Horizontal/Vertical constraint, geoId2 is normally unused
-                    // and should be 'Constraint::GeoUndef' However it can be used as a way to
-                    // require the function to apply these constraints on another geometry In this
-                    // case the caller as to set geoId2, then it will be used as target instead of
-                    // geoId2
-                case Sketcher::Horizontal: {
-                    Gui::cmdAppObjectArgs(sketchgui->getObject(),
-                                          "addConstraint(Sketcher.Constraint('Horizontal',%d)) ",
-                                          geoId2 != GeoEnum::GeoUndef ? geoId2 : geoId1);
-                } break;
-                case Sketcher::Vertical: {
-                    Gui::cmdAppObjectArgs(sketchgui->getObject(),
-                                          "addConstraint(Sketcher.Constraint('Vertical',%d)) ",
-                                          geoId2 != GeoEnum::GeoUndef ? geoId2 : geoId1);
-                } break;
-                case Sketcher::Tangent: {
-                    Sketcher::SketchObject* Obj =
-                        static_cast<Sketcher::SketchObject*>(sketchgui->getObject());
-
-                    const Part::Geometry* geom1 = Obj->getGeometry(geoId1);
-                    const Part::Geometry* geom2 = Obj->getGeometry(it->GeoId);
-
-                    // ellipse tangency support using construction elements (lines)
-                    if (geom1 && geom2
-                        && (geom1->getTypeId() == Part::GeomEllipse::getClassTypeId()
-                            || geom2->getTypeId() == Part::GeomEllipse::getClassTypeId())) {
-
-                        if (geom1->getTypeId() != Part::GeomEllipse::getClassTypeId()) {
-                            std::swap(geoId1, geoId2);
-                        }
-
-                        // geoId1 is the ellipse
-                        geom1 = Obj->getGeometry(geoId1);
-                        geom2 = Obj->getGeometry(geoId2);
-
-                        if (geom2->getTypeId() == Part::GeomEllipse::getClassTypeId()
-                            || geom2->getTypeId() == Part::GeomArcOfEllipse::getClassTypeId()
-                            || geom2->getTypeId() == Part::GeomCircle::getClassTypeId()
-                            || geom2->getTypeId() == Part::GeomArcOfCircle::getClassTypeId()) {
-                            // in all these cases an intermediate element is needed
-                            makeTangentToEllipseviaNewPoint(
-                                Obj,
-                                static_cast<const Part::GeomEllipse*>(geom1),
-                                geom2,
-                                geoId1,
-                                geoId2);
-                            return;
-                        }
-                    }
-
-                    // arc of ellipse tangency support using external elements
-                    if (geom1 && geom2
-                        && (geom1->getTypeId() == Part::GeomArcOfEllipse::getClassTypeId()
-                            || geom2->getTypeId() == Part::GeomArcOfEllipse::getClassTypeId())) {
-
-                        if (geom1->getTypeId() != Part::GeomArcOfEllipse::getClassTypeId()) {
-                            std::swap(geoId1, geoId2);
-                        }
-
-                        // geoId1 is the arc of ellipse
-                        geom1 = Obj->getGeometry(geoId1);
-                        geom2 = Obj->getGeometry(geoId2);
-
-                        if (geom2->getTypeId() == Part::GeomArcOfEllipse::getClassTypeId()
-                            || geom2->getTypeId() == Part::GeomCircle::getClassTypeId()
-                            || geom2->getTypeId() == Part::GeomArcOfCircle::getClassTypeId()) {
-                            // in all these cases an intermediate element is needed
-                            makeTangentToArcOfEllipseviaNewPoint(
-                                Obj,
-                                static_cast<const Part::GeomArcOfEllipse*>(geom1),
-                                geom2,
-                                geoId1,
-                                geoId2);
-                            return;
-                        }
-                    }
-
-                    Gui::cmdAppObjectArgs(sketchgui->getObject(),
-                                          "addConstraint(Sketcher.Constraint('Tangent',%d, %d)) ",
-                                          geoId1,
-                                          it->GeoId);
-                } break;
-                default:
-                    break;
-            }
-
-            if (createowncommand) {
-                Gui::Command::commitCommand();
-            }
-            // Gui::Command::updateActive(); // There is already an recompute in each command
-            // creation, this is redundant.
-        }
-    }
-}
-
-void DrawSketchHandler::renderSuggestConstraintsCursor(
-    std::vector<AutoConstraint>& suggestedConstraints)
-{
-    std::vector<QPixmap> pixmaps = suggestedConstraintsPixmaps(suggestedConstraints);
-    addCursorTail(pixmaps);
-}
-
-void DrawSketchHandler::setPositionText(const Base::Vector2d& Pos, const SbString& text)
-{
-    ViewProviderSketchDrawSketchHandlerAttorney::setPositionText(*sketchgui, Pos, text);
-}
-
-
-void DrawSketchHandler::setPositionText(const Base::Vector2d& Pos)
-{
-    ViewProviderSketchDrawSketchHandlerAttorney::setPositionText(*sketchgui, Pos);
-}
-
-void DrawSketchHandler::resetPositionText()
-{
-    ViewProviderSketchDrawSketchHandlerAttorney::resetPositionText(*sketchgui);
-}
-
-void DrawSketchHandler::drawEdit(const std::vector<Base::Vector2d>& EditCurve)
-{
-    ViewProviderSketchDrawSketchHandlerAttorney::drawEdit(*sketchgui, EditCurve);
-}
-
-void DrawSketchHandler::drawEdit(const std::list<std::vector<Base::Vector2d>>& list)
-{
-    ViewProviderSketchDrawSketchHandlerAttorney::drawEdit(*sketchgui, list);
-}
-
-void DrawSketchHandler::drawEdit(const std::vector<Part::Geometry*>& geometries)
-{
-    static CurveConverter c;
-
-    auto list = c.toVector2DList(geometries);
-
-    drawEdit(list);
-}
-
-void DrawSketchHandler::drawPositionAtCursor(const Base::Vector2d& position)
-{
-    setPositionText(position);
-}
-
-void DrawSketchHandler::drawDirectionAtCursor(const Base::Vector2d& position,
-                                              const Base::Vector2d& origin)
-{
-    float length = (position - origin).Length();
-    float angle = (position - origin).GetAngle(Base::Vector2d(1.f, 0.f));
-
-    if (showCursorCoords()) {
-        SbString text;
-        std::string lengthString = lengthToDisplayFormat(length, 1);
-        std::string angleString = angleToDisplayFormat(angle * 180.0 / M_PI, 1);
-        text.sprintf(" (%s, %s)", lengthString.c_str(), angleString.c_str());
-        setPositionText(position, text);
-    }
-}
-
-void DrawSketchHandler::drawEditMarkers(const std::vector<Base::Vector2d>& EditMarkers,
-                                        unsigned int augmentationlevel)
-{
-    ViewProviderSketchDrawSketchHandlerAttorney::drawEditMarkers(*sketchgui,
-                                                                 EditMarkers,
-                                                                 augmentationlevel);
-}
-
-void DrawSketchHandler::setAxisPickStyle(bool on)
-{
-    ViewProviderSketchDrawSketchHandlerAttorney::setAxisPickStyle(*sketchgui, on);
-}
-
-void DrawSketchHandler::moveCursorToSketchPoint(Base::Vector2d point)
-{
-    ViewProviderSketchDrawSketchHandlerAttorney::moveCursorToSketchPoint(*sketchgui, point);
-}
-
-void DrawSketchHandler::preselectAtPoint(Base::Vector2d point)
-{
-    ViewProviderSketchDrawSketchHandlerAttorney::preselectAtPoint(*sketchgui, point);
-}
-
-int DrawSketchHandler::getPreselectPoint() const
-{
-    return ViewProviderSketchDrawSketchHandlerAttorney::getPreselectPoint(*sketchgui);
-}
-
-int DrawSketchHandler::getPreselectCurve() const
-{
-    return ViewProviderSketchDrawSketchHandlerAttorney::getPreselectCurve(*sketchgui);
-}
-
-int DrawSketchHandler::getPreselectCross() const
-{
-    return ViewProviderSketchDrawSketchHandlerAttorney::getPreselectCross(*sketchgui);
-}
-
-Sketcher::SketchObject* DrawSketchHandler::getSketchObject()
-{
-    return sketchgui->getSketchObject();
-}
-
-void DrawSketchHandler::setAngleSnapping(bool enable, Base::Vector2d referencePoint)
-{
-    ViewProviderSketchDrawSketchHandlerAttorney::setAngleSnapping(*sketchgui,
-                                                                  enable,
-                                                                  referencePoint);
-}
-
-void DrawSketchHandler::moveConstraint(int constNum, const Base::Vector2d& toPos)
-{
-    ViewProviderSketchDrawSketchHandlerAttorney::moveConstraint(*sketchgui, constNum, toPos);
-}
+/***************************************************************************
+ *   Copyright (c) 2010 Jürgen Riegel <juergen.riegel@web.de>              *
+ *                                                                         *
+ *   This file is part of the FreeCAD CAx development system.              *
+ *                                                                         *
+ *   This library is free software; you can redistribute it and/or         *
+ *   modify it under the terms of the GNU Library General Public           *
+ *   License as published by the Free Software Foundation; either          *
+ *   version 2 of the License, or (at your option) any later version.      *
+ *                                                                         *
+ *   This library  is distributed in the hope that it will be useful,      *
+ *   but WITHOUT ANY WARRANTY; without even the implied warranty of        *
+ *   MERCHANTABILITY or FITNESS FOR A PARTICULAR PURPOSE.  See the         *
+ *   GNU Library General Public License for more details.                  *
+ *                                                                         *
+ *   You should have received a copy of the GNU Library General Public     *
+ *   License along with this library; see the file COPYING.LIB. If not,    *
+ *   write to the Free Software Foundation, Inc., 59 Temple Place,         *
+ *   Suite 330, Boston, MA  02111-1307, USA                                *
+ *                                                                         *
+ ***************************************************************************/
+
+#include "PreCompiled.h"
+#ifndef _PreComp_
+#include <cmath>
+
+#include <QGuiApplication>
+#include <QPainter>
+#endif  // #ifndef _PreComp_
+#include <Gui/View3DInventor.h>
+#include <Gui/View3DInventorViewer.h>
+#include <Base/Console.h>
+#include <Base/Exception.h>
+#include <Gui/Application.h>
+#include <Gui/BitmapFactory.h>
+#include <Gui/CommandT.h>
+#include <Gui/MainWindow.h>
+#include <Mod/Sketcher/App/SketchObject.h>
+
+#include "CommandConstraints.h"
+#include "DrawSketchHandler.h"
+#include "Utils.h"
+#include "ViewProviderSketch.h"
+
+
+using namespace SketcherGui;
+using namespace Sketcher;
+
+/************************************ Attorney *******************************************/
+
+inline void
+ViewProviderSketchDrawSketchHandlerAttorney::setConstraintSelectability(ViewProviderSketch& vp,
+                                                                        bool enabled /*= true*/)
+{
+    vp.setConstraintSelectability(enabled);
+}
+
+inline void ViewProviderSketchDrawSketchHandlerAttorney::setPositionText(ViewProviderSketch& vp,
+                                                                         const Base::Vector2d& Pos,
+                                                                         const SbString& txt)
+{
+    vp.setPositionText(Pos, txt);
+}
+
+inline void ViewProviderSketchDrawSketchHandlerAttorney::setPositionText(ViewProviderSketch& vp,
+                                                                         const Base::Vector2d& Pos)
+{
+    vp.setPositionText(Pos);
+}
+
+inline void ViewProviderSketchDrawSketchHandlerAttorney::resetPositionText(ViewProviderSketch& vp)
+{
+    vp.resetPositionText();
+}
+
+inline void
+ViewProviderSketchDrawSketchHandlerAttorney::drawEdit(ViewProviderSketch& vp,
+                                                      const std::vector<Base::Vector2d>& EditCurve)
+{
+    vp.drawEdit(EditCurve);
+}
+
+inline void ViewProviderSketchDrawSketchHandlerAttorney::drawEdit(
+    ViewProviderSketch& vp,
+    const std::list<std::vector<Base::Vector2d>>& list)
+{
+    vp.drawEdit(list);
+}
+
+inline void ViewProviderSketchDrawSketchHandlerAttorney::drawEditMarkers(
+    ViewProviderSketch& vp,
+    const std::vector<Base::Vector2d>& EditMarkers,
+    unsigned int augmentationlevel)
+{
+    vp.drawEditMarkers(EditMarkers, augmentationlevel);
+}
+
+inline void ViewProviderSketchDrawSketchHandlerAttorney::setAxisPickStyle(ViewProviderSketch& vp,
+                                                                          bool on)
+{
+    vp.setAxisPickStyle(on);
+}
+
+inline void
+ViewProviderSketchDrawSketchHandlerAttorney::moveCursorToSketchPoint(ViewProviderSketch& vp,
+                                                                     Base::Vector2d point)
+{
+    vp.moveCursorToSketchPoint(point);
+}
+
+inline void ViewProviderSketchDrawSketchHandlerAttorney::preselectAtPoint(ViewProviderSketch& vp,
+                                                                          Base::Vector2d point)
+{
+    vp.preselectAtPoint(point);
+}
+
+inline int
+ViewProviderSketchDrawSketchHandlerAttorney::getPreselectPoint(const ViewProviderSketch& vp)
+{
+    return vp.getPreselectPoint();
+}
+
+inline int
+ViewProviderSketchDrawSketchHandlerAttorney::getPreselectCurve(const ViewProviderSketch& vp)
+{
+    return vp.getPreselectCurve();
+}
+
+inline int
+ViewProviderSketchDrawSketchHandlerAttorney::getPreselectCross(const ViewProviderSketch& vp)
+{
+    return vp.getPreselectCross();
+}
+
+inline void
+ViewProviderSketchDrawSketchHandlerAttorney::setAngleSnapping(ViewProviderSketch& vp,
+                                                              bool enable,
+                                                              Base::Vector2d referencePoint)
+{
+    vp.setAngleSnapping(enable, referencePoint);
+}
+
+inline void ViewProviderSketchDrawSketchHandlerAttorney::moveConstraint(ViewProviderSketch& vp,
+                                                                        int constNum,
+                                                                        const Base::Vector2d& toPos)
+{
+    vp.moveConstraint(constNum, toPos);
+}
+
+
+/**************************** CurveConverter **********************************************/
+
+CurveConverter::CurveConverter()
+{
+    try {
+        ParameterGrp::handle hGrp = App::GetApplication().GetParameterGroupByPath(
+            "User parameter:BaseApp/Preferences/View");
+        hGrp->Attach(this);
+    }
+    catch (const Base::ValueError& e) {  // ensure that if parameter strings are not well-formed,
+                                         // the exception is not propagated
+        Base::Console().DeveloperError("CurveConverter",
+                                       "Malformed parameter string: %s\n",
+                                       e.what());
+    }
+
+    updateCurvedEdgeCountSegmentsParameter();
+}
+
+CurveConverter::~CurveConverter()
+{
+    try {
+        ParameterGrp::handle hGrp = App::GetApplication().GetParameterGroupByPath(
+            "User parameter:BaseApp/Preferences/View");
+        hGrp->Detach(this);
+    }
+    catch (const Base::ValueError&
+               e) {  // ensure that if parameter strings are not well-formed, the program is not
+                     // terminated when calling the noexcept destructor.
+        Base::Console().DeveloperError("CurveConverter",
+                                       "Malformed parameter string: %s\n",
+                                       e.what());
+    }
+}
+
+std::vector<Base::Vector2d> CurveConverter::toVector2D(const Part::Geometry* geometry)
+{
+    std::vector<Base::Vector2d> vector2d;
+
+    const auto type = geometry->getTypeId();
+
+    auto emplaceasvector2d = [&vector2d](const Base::Vector3d& point) {
+        vector2d.emplace_back(point.x, point.y);
+    };
+
+    auto isconic = type.isDerivedFrom(Part::GeomConic::getClassTypeId());
+    auto isbounded = type.isDerivedFrom(Part::GeomBoundedCurve::getClassTypeId());
+
+    if (type == Part::GeomLineSegment::getClassTypeId()) {  // add a line
+        auto geo = static_cast<const Part::GeomLineSegment*>(geometry);
+
+        emplaceasvector2d(geo->getStartPoint());
+        emplaceasvector2d(geo->getEndPoint());
+    }
+    else if (isconic || isbounded) {
+
+        auto geo = static_cast<const Part::GeomConic*>(geometry);
+
+        double segment =
+            (geo->getLastParameter() - geo->getFirstParameter()) / curvedEdgeCountSegments;
+
+        for (int i = 0; i < curvedEdgeCountSegments; i++) {
+            emplaceasvector2d(geo->value(geo->getFirstParameter() + i * segment));
+        }
+
+        // either close the curve for untrimmed conic or set the last point for bounded curves
+        emplaceasvector2d(isconic ? geo->value(0) : geo->value(geo->getLastParameter()));
+    }
+
+    return vector2d;
+}
+
+std::list<std::vector<Base::Vector2d>>
+CurveConverter::toVector2DList(const std::vector<Part::Geometry*>& geometries)
+{
+    std::list<std::vector<Base::Vector2d>> list;
+
+    for (const auto& geo : geometries) {
+        list.push_back(toVector2D(geo));
+    }
+
+    return list;
+}
+
+void CurveConverter::updateCurvedEdgeCountSegmentsParameter()
+{
+    ParameterGrp::handle hGrp =
+        App::GetApplication().GetParameterGroupByPath("User parameter:BaseApp/Preferences/View");
+    int stdcountsegments = hGrp->GetInt("SegmentsPerGeometry", 50);
+
+    // value cannot be smaller than 6
+    if (stdcountsegments < 6) {
+        stdcountsegments = 6;
+    }
+
+    curvedEdgeCountSegments = stdcountsegments;
+};
+
+/** Observer for parameter group. */
+void CurveConverter::OnChange(Base::Subject<const char*>& rCaller, const char* sReason)
+{
+    (void)rCaller;
+
+    if (strcmp(sReason, "SegmentsPerGeometry") == 0) {
+        updateCurvedEdgeCountSegmentsParameter();
+    }
+}
+
+/**************************** DrawSketchHandler *******************************************/
+
+
+//**************************************************************************
+// Construction/Destruction
+
+DrawSketchHandler::DrawSketchHandler()
+    : sketchgui(nullptr)
+{}
+
+DrawSketchHandler::~DrawSketchHandler()
+{}
+
+QString DrawSketchHandler::getCrosshairCursorSVGName() const
+{
+    return QString::fromLatin1("None");
+}
+
+void DrawSketchHandler::activate(ViewProviderSketch* vp)
+{
+    sketchgui = vp;
+
+    // save the cursor at the time the DSH is activated
+    Gui::MDIView* view = Gui::getMainWindow()->activeWindow();
+    Gui::View3DInventorViewer* viewer = static_cast<Gui::View3DInventor*>(view)->getViewer();
+    oldCursor = viewer->getWidget()->cursor();
+
+    updateCursor();
+
+    this->preActivated();
+    this->activated();
+}
+
+void DrawSketchHandler::deactivate()
+{
+    this->deactivated();
+    this->postDeactivated();
+    ViewProviderSketchDrawSketchHandlerAttorney::setConstraintSelectability(*sketchgui, true);
+
+    // clear temporary Curve and Markers from the scenograph
+    drawEdit(std::vector<Base::Vector2d>());
+    drawEditMarkers(std::vector<Base::Vector2d>());
+    resetPositionText();
+    unsetCursor();
+    setAngleSnapping(false);
+}
+
+void DrawSketchHandler::preActivated()
+{
+    ViewProviderSketchDrawSketchHandlerAttorney::setConstraintSelectability(*sketchgui, false);
+}
+
+void DrawSketchHandler::quit()
+{
+    assert(sketchgui);
+
+    Gui::Selection().rmvSelectionGate();
+    Gui::Selection().rmvPreselect();
+
+    sketchgui->purgeHandler();
+}
+
+//**************************************************************************
+// Helpers
+
+int DrawSketchHandler::getHighestVertexIndex()
+{
+    return sketchgui->getSketchObject()->getHighestVertexIndex();
+}
+
+int DrawSketchHandler::getHighestCurveIndex()
+{
+    return sketchgui->getSketchObject()->getHighestCurveIndex();
+}
+
+unsigned long DrawSketchHandler::getCrosshairColor()
+{
+    unsigned long color = 0xFFFFFFFF;  // white
+    ParameterGrp::handle hGrp =
+        App::GetApplication().GetParameterGroupByPath("User parameter:BaseApp/Preferences/View");
+    color = hGrp->GetUnsigned("CursorCrosshairColor", color);
+    // from rgba to rgb
+    color = (color >> 8) & 0xFFFFFF;
+    return color;
+}
+
+void DrawSketchHandler::setCrosshairCursor(const QString& svgName)
+{
+    const unsigned long defaultCrosshairColor = 0xFFFFFF;
+    unsigned long color = getCrosshairColor();
+    auto colorMapping = std::map<unsigned long, unsigned long>();
+    colorMapping[defaultCrosshairColor] = color;
+    // hot spot of all SVG icons should be 8,8 for 32x32 size (16x16 for 64x64)
+    int hotX = 8;
+    int hotY = 8;
+    setSvgCursor(svgName, hotX, hotY, colorMapping);
+}
+
+void DrawSketchHandler::setCrosshairCursor(const char* svgName)
+{
+    QString cursorName = QString::fromLatin1(svgName);
+    setCrosshairCursor(cursorName);
+}
+
+void DrawSketchHandler::setSvgCursor(const QString& cursorName,
+                                     int x,
+                                     int y,
+                                     const std::map<unsigned long, unsigned long>& colorMapping)
+{
+    // The Sketcher_Pointer_*.svg icons have a default size of 64x64. When directly creating
+    // them with a size of 32x32 they look very bad.
+    // As a workaround the icons are created with 64x64 and afterwards the pixmap is scaled to
+    // 32x32. This workaround is only needed if pRatio is equal to 1.0
+    //
+    qreal pRatio = devicePixelRatio();
+    bool isRatioOne = (pRatio == 1.0);
+    qreal defaultCursorSize = isRatioOne ? 64 : 32;
+    qreal hotX = x;
+    qreal hotY = y;
+#if !defined(Q_OS_WIN32) && !defined(Q_OS_MAC)
+    if (qGuiApp->platformName() == QLatin1String("xcb")) {
+        hotX *= pRatio;
+        hotY *= pRatio;
+    }
+#endif
+    qreal cursorSize = defaultCursorSize * pRatio;
+
+    QPixmap pointer = Gui::BitmapFactory().pixmapFromSvg(cursorName.toStdString().c_str(),
+                                                         QSizeF(cursorSize, cursorSize),
+                                                         colorMapping);
+    if (isRatioOne) {
+        pointer = pointer.scaled(32, 32);
+    }
+    pointer.setDevicePixelRatio(pRatio);
+    setCursor(pointer, hotX, hotY, false);
+}
+
+void DrawSketchHandler::setCursor(const QPixmap& p, int x, int y, bool autoScale)
+{
+    Gui::MDIView* view = Gui::getMainWindow()->activeWindow();
+    if (view && view->isDerivedFrom(Gui::View3DInventor::getClassTypeId())) {
+        Gui::View3DInventorViewer* viewer = static_cast<Gui::View3DInventor*>(view)->getViewer();
+
+        QCursor cursor;
+        QPixmap p1(p);
+        // TODO remove autoScale after all cursors are SVG-based
+        if (autoScale) {
+            qreal pRatio = viewer->devicePixelRatio();
+            int newWidth = p.width() * pRatio;
+            int newHeight = p.height() * pRatio;
+            p1 = p1.scaled(newWidth, newHeight, Qt::KeepAspectRatio, Qt::SmoothTransformation);
+            p1.setDevicePixelRatio(pRatio);
+            qreal hotX = x;
+            qreal hotY = y;
+#if !defined(Q_OS_WIN32) && !defined(Q_OS_MAC)
+            if (qGuiApp->platformName() == QLatin1String("xcb")) {
+                hotX *= pRatio;
+                hotY *= pRatio;
+            }
+#endif
+            cursor = QCursor(p1, hotX, hotY);
+        }
+        else {
+            // already scaled
+            cursor = QCursor(p1, x, y);
+        }
+
+        actCursor = cursor;
+        actCursorPixmap = p1;
+
+        viewer->getWidget()->setCursor(cursor);
+    }
+}
+
+void DrawSketchHandler::addCursorTail(std::vector<QPixmap>& pixmaps)
+{
+    // Create a pixmap that will contain icon and each autoconstraint icon
+    Gui::MDIView* view = Gui::getMainWindow()->activeWindow();
+    if (view && view->isDerivedFrom(Gui::View3DInventor::getClassTypeId())) {
+        QPixmap baseIcon = QPixmap(actCursorPixmap);
+        baseIcon.setDevicePixelRatio(actCursorPixmap.devicePixelRatio());
+        qreal pixelRatio = baseIcon.devicePixelRatio();
+        // cursor size in device independent pixels
+        qreal baseCursorWidth = baseIcon.width();
+        qreal baseCursorHeight = baseIcon.height();
+
+        int tailWidth = 0;
+        for (auto const& p : pixmaps) {
+            tailWidth += p.width();
+        }
+
+        int newIconWidth = baseCursorWidth + tailWidth;
+        int newIconHeight = baseCursorHeight;
+
+        QPixmap newIcon(newIconWidth, newIconHeight);
+        newIcon.fill(Qt::transparent);
+
+        QPainter qp;
+        qp.begin(&newIcon);
+
+        qp.drawPixmap(QPointF(0, 0),
+                      baseIcon.scaled(baseCursorWidth * pixelRatio,
+                                      baseCursorHeight * pixelRatio,
+                                      Qt::KeepAspectRatio,
+                                      Qt::SmoothTransformation));
+
+        // Iterate through pixmaps and them to the cursor pixmap
+        std::vector<QPixmap>::iterator pit = pixmaps.begin();
+        int i = 0;
+        qreal currentIconX = baseCursorWidth;
+        qreal currentIconY;
+
+        for (; pit != pixmaps.end(); ++pit, i++) {
+            QPixmap icon = *pit;
+            currentIconY = baseCursorHeight - icon.height();
+            qp.drawPixmap(QPointF(currentIconX, currentIconY), icon);
+            currentIconX += icon.width();
+        }
+
+        qp.end();  // Finish painting
+
+        // Create the new cursor with the icon.
+        QPoint p = actCursor.hotSpot();
+        newIcon.setDevicePixelRatio(pixelRatio);
+        QCursor newCursor(newIcon, p.x(), p.y());
+        applyCursor(newCursor);
+    }
+}
+
+void DrawSketchHandler::updateCursor()
+{
+    auto cursorstring = getCrosshairCursorSVGName();
+
+    if (cursorstring != QString::fromLatin1("None")) {
+        setCrosshairCursor(cursorstring);
+    }
+}
+
+void DrawSketchHandler::applyCursor()
+{
+    applyCursor(actCursor);
+}
+
+void DrawSketchHandler::applyCursor(QCursor& newCursor)
+{
+    Gui::MDIView* view = Gui::getMainWindow()->activeWindow();
+    if (view && view->isDerivedFrom(Gui::View3DInventor::getClassTypeId())) {
+        Gui::View3DInventorViewer* viewer = static_cast<Gui::View3DInventor*>(view)->getViewer();
+        viewer->getWidget()->setCursor(newCursor);
+    }
+}
+
+void DrawSketchHandler::unsetCursor()
+{
+    Gui::MDIView* view = Gui::getMainWindow()->activeWindow();
+    if (view && view->isDerivedFrom(Gui::View3DInventor::getClassTypeId())) {
+        Gui::View3DInventorViewer* viewer = static_cast<Gui::View3DInventor*>(view)->getViewer();
+        viewer->getWidget()->setCursor(oldCursor);
+    }
+}
+
+qreal DrawSketchHandler::devicePixelRatio()
+{
+    qreal pixelRatio = 1;
+    Gui::MDIView* view = Gui::getMainWindow()->activeWindow();
+    if (view && view->isDerivedFrom(Gui::View3DInventor::getClassTypeId())) {
+        Gui::View3DInventorViewer* viewer = static_cast<Gui::View3DInventor*>(view)->getViewer();
+        pixelRatio = viewer->devicePixelRatio();
+    }
+    return pixelRatio;
+}
+
+std::vector<QPixmap>
+DrawSketchHandler::suggestedConstraintsPixmaps(std::vector<AutoConstraint>& suggestedConstraints)
+{
+    std::vector<QPixmap> pixmaps;
+    // Iterate through AutoConstraints types and get their pixmaps
+    std::vector<AutoConstraint>::iterator it = suggestedConstraints.begin();
+    int i = 0;
+    for (; it != suggestedConstraints.end(); ++it, i++) {
+        QString iconType;
+        switch (it->Type) {
+            case Horizontal:
+                iconType = QString::fromLatin1("Constraint_Horizontal");
+                break;
+            case Vertical:
+                iconType = QString::fromLatin1("Constraint_Vertical");
+                break;
+            case Coincident:
+                iconType = QString::fromLatin1("Constraint_PointOnPoint");
+                break;
+            case PointOnObject:
+                iconType = QString::fromLatin1("Constraint_PointOnObject");
+                break;
+            case Tangent:
+                iconType = QString::fromLatin1("Constraint_Tangent");
+                break;
+            default:
+                break;
+        }
+        if (!iconType.isEmpty()) {
+            qreal pixelRatio = 1;
+            Gui::MDIView* view = Gui::getMainWindow()->activeWindow();
+            if (view && view->isDerivedFrom(Gui::View3DInventor::getClassTypeId())) {
+                Gui::View3DInventorViewer* viewer =
+                    static_cast<Gui::View3DInventor*>(view)->getViewer();
+                pixelRatio = viewer->devicePixelRatio();
+            }
+            int iconWidth = 16 * pixelRatio;
+            QPixmap icon = Gui::BitmapFactory().pixmapFromSvg(iconType.toStdString().c_str(),
+                                                              QSize(iconWidth, iconWidth));
+            pixmaps.push_back(icon);
+        }
+    }
+    return pixmaps;
+}
+
+int DrawSketchHandler::seekAutoConstraint(std::vector<AutoConstraint>& suggestedConstraints,
+                                          const Base::Vector2d& Pos,
+                                          const Base::Vector2d& Dir,
+                                          AutoConstraint::TargetType type)
+{
+    suggestedConstraints.clear();
+
+    if (!sketchgui->Autoconstraints.getValue()) {
+        return 0;  // If Autoconstraints property is not set quit
+    }
+
+    Base::Vector3d hitShapeDir =
+        Base::Vector3d(0,
+                       0,
+                       0);  // direction of hit shape (if it is a line, the direction of the line)
+
+    // Get Preselection
+    int preSelPnt = getPreselectPoint();
+    int preSelCrv = getPreselectCurve();
+    int preSelCrs = getPreselectCross();
+    int GeoId = GeoEnum::GeoUndef;
+
+    Sketcher::PointPos PosId = Sketcher::PointPos::none;
+
+    if (preSelPnt != -1) {
+        sketchgui->getSketchObject()->getGeoVertexIndex(preSelPnt, GeoId, PosId);
+    }
+    else if (preSelCrv != -1) {
+        const Part::Geometry* geom = sketchgui->getSketchObject()->getGeometry(preSelCrv);
+
+        // ensure geom exists in case object was called before preselection is updated
+        if (geom) {
+            GeoId = preSelCrv;
+            if (geom->getTypeId() == Part::GeomLineSegment::getClassTypeId()) {
+                const Part::GeomLineSegment* line = static_cast<const Part::GeomLineSegment*>(geom);
+                hitShapeDir = line->getEndPoint() - line->getStartPoint();
+            }
+        }
+    }
+    else if (preSelCrs == 0) {  // root point
+        GeoId = Sketcher::GeoEnum::RtPnt;
+        PosId = Sketcher::PointPos::start;
+    }
+    else if (preSelCrs == 1) {  // x axis
+        GeoId = Sketcher::GeoEnum::HAxis;
+        hitShapeDir = Base::Vector3d(1, 0, 0);
+    }
+    else if (preSelCrs == 2) {  // y axis
+        GeoId = Sketcher::GeoEnum::VAxis;
+        hitShapeDir = Base::Vector3d(0, 1, 0);
+    }
+
+    if (GeoId != GeoEnum::GeoUndef) {
+        // Currently only considers objects in current Sketcher
+        AutoConstraint constr;
+        constr.Type = Sketcher::None;
+        constr.GeoId = GeoId;
+        constr.PosId = PosId;
+        if ((type == AutoConstraint::VERTEX || type == AutoConstraint::VERTEX_NO_TANGENCY)
+            && PosId != Sketcher::PointPos::none) {
+            constr.Type = Sketcher::Coincident;
+        }
+        else if (type == AutoConstraint::CURVE && PosId != Sketcher::PointPos::none) {
+            constr.Type = Sketcher::PointOnObject;
+        }
+        else if ((type == AutoConstraint::VERTEX || type == AutoConstraint::VERTEX_NO_TANGENCY)
+                 && PosId == Sketcher::PointPos::none) {
+            constr.Type = Sketcher::PointOnObject;
+        }
+        else if (type == AutoConstraint::CURVE && PosId == Sketcher::PointPos::none) {
+            constr.Type = Sketcher::Tangent;
+        }
+
+        if (constr.Type == Sketcher::Tangent && Dir.Length() > 1e-8
+            && hitShapeDir.Length()
+                > 1e-8) {  // We are hitting a line and have hitting vector information
+            Base::Vector3d dir3d = Base::Vector3d(Dir.x, Dir.y, 0);
+            double cosangle = dir3d.Normalize() * hitShapeDir.Normalize();
+
+            // the angle between the line and the hitting direction are over around 6 degrees (it is
+            // substantially parallel) or if it is an sketch axis (that can not move to accommodate
+            // to the shape), then only if it is around 6 degrees with the normal (around 84
+            // degrees)
+            if (fabs(cosangle) < 0.995f
+                || ((GeoId == Sketcher::GeoEnum::HAxis || GeoId == Sketcher::GeoEnum::VAxis)
+                    && fabs(cosangle) < 0.1)) {
+                suggestedConstraints.push_back(constr);
+            }
+
+
+            return suggestedConstraints.size();
+        }
+
+        if (constr.Type != Sketcher::None) {
+            suggestedConstraints.push_back(constr);
+        }
+    }
+
+    if (Dir.Length() < 1e-8 || type == AutoConstraint::CURVE) {
+        // Direction not set so return;
+        return suggestedConstraints.size();
+    }
+
+    // Suggest vertical and horizontal constraints
+
+    // Number of Degree of deviation from horizontal or vertical lines
+    const double angleDev = 2;
+    const double angleDevRad = angleDev * M_PI / 180.;
+
+    AutoConstraint constr;
+    constr.Type = Sketcher::None;
+    constr.GeoId = GeoEnum::GeoUndef;
+    constr.PosId = Sketcher::PointPos::none;
+    double angle = std::abs(atan2(Dir.y, Dir.x));
+    if (angle < angleDevRad || (M_PI - angle) < angleDevRad) {
+        // Suggest horizontal constraint
+        constr.Type = Sketcher::Horizontal;
+    }
+    else if (std::abs(angle - M_PI_2) < angleDevRad) {
+        // Suggest vertical constraint
+        constr.Type = Sketcher::Vertical;
+    }
+
+    if (constr.Type != Sketcher::None) {
+        suggestedConstraints.push_back(constr);
+    }
+
+    // Do not seek for tangent if we are actually building a primitive
+    if (type == AutoConstraint::VERTEX_NO_TANGENCY) {
+        return suggestedConstraints.size();
+    }
+
+    // Find if there are tangent constraints (currently arcs and circles)
+
+    int tangId = GeoEnum::GeoUndef;
+
+    // Do not consider if distance is more than that.
+    // Decrease this value when a candidate is found.
+    double tangDeviation = 0.1 * sketchgui->getScaleFactor();
+
+    // Get geometry list
+    const std::vector<Part::Geometry*> geomlist =
+        sketchgui->getSketchObject()->getCompleteGeometry();
+
+    Base::Vector3d tmpPos(Pos.x, Pos.y, 0.f);                    // Current cursor point
+    Base::Vector3d tmpDir(Dir.x, Dir.y, 0.f);                    // Direction of line
+    Base::Vector3d tmpStart(Pos.x - Dir.x, Pos.y - Dir.y, 0.f);  // Start point
+
+    // Iterate through geometry
+    int i = 0;
+    for (std::vector<Part::Geometry*>::const_iterator it = geomlist.begin(); it != geomlist.end();
+         ++it, i++) {
+
+        if ((*it)->getTypeId() == Part::GeomCircle::getClassTypeId()) {
+            const Part::GeomCircle* circle = static_cast<const Part::GeomCircle*>((*it));
+
+            Base::Vector3d center = circle->getCenter();
+
+            double radius = circle->getRadius();
+
+            // ignore if no touch (use dot product)
+            if (tmpDir * (center - tmpPos) > 0 || tmpDir * (center - tmpStart) < 0) {
+                continue;
+            }
+
+            Base::Vector3d projPnt(0.f, 0.f, 0.f);
+            projPnt = projPnt.ProjectToLine(center - tmpPos, tmpDir);
+            double projDist = std::abs(projPnt.Length() - radius);
+
+            // Find if nearest
+            if (projDist < tangDeviation) {
+                tangId = i;
+                tangDeviation = projDist;
+            }
+        }
+        else if ((*it)->getTypeId() == Part::GeomEllipse::getClassTypeId()) {
+
+            const Part::GeomEllipse* ellipse = static_cast<const Part::GeomEllipse*>((*it));
+
+            Base::Vector3d center = ellipse->getCenter();
+
+            double a = ellipse->getMajorRadius();
+            double b = ellipse->getMinorRadius();
+            Base::Vector3d majdir = ellipse->getMajorAxisDir();
+
+            double cf = sqrt(a * a - b * b);
+
+            Base::Vector3d focus1P = center + cf * majdir;
+            Base::Vector3d focus2P = center - cf * majdir;
+
+            Base::Vector3d norm = Base::Vector3d(Dir.y, -Dir.x).Normalize();
+
+            double distancetoline = norm * (tmpPos - focus1P);  // distance focus1 to line
+
+            Base::Vector3d focus1PMirrored =
+                focus1P + 2 * distancetoline * norm;  // mirror of focus1 with respect to the line
+
+            double error = fabs((focus1PMirrored - focus2P).Length() - 2 * a);
+
+            if (error < tangDeviation) {
+                tangId = i;
+                tangDeviation = error;
+            }
+        }
+        else if ((*it)->getTypeId() == Part::GeomArcOfCircle::getClassTypeId()) {
+            const Part::GeomArcOfCircle* arc = static_cast<const Part::GeomArcOfCircle*>((*it));
+
+            Base::Vector3d center = arc->getCenter();
+            double radius = arc->getRadius();
+
+            // ignore if no touch (use dot product)
+            if (tmpDir * (center - tmpPos) > 0 || tmpDir * (center - tmpStart) < 0) {
+                continue;
+            }
+
+            Base::Vector3d projPnt(0.f, 0.f, 0.f);
+            projPnt = projPnt.ProjectToLine(center - tmpPos, tmpDir);
+            double projDist = std::abs(projPnt.Length() - radius);
+
+            if (projDist < tangDeviation) {
+                double startAngle, endAngle;
+                arc->getRange(startAngle, endAngle, /*emulateCCW=*/true);
+
+                double angle = atan2(projPnt.y, projPnt.x);
+                while (angle < startAngle) {
+                    angle += 2 * D_PI;  // Bring it to range of arc
+                }
+
+                // if the point is on correct side of arc
+                if (angle <= endAngle) {  // Now need to check only one side
+                    tangId = i;
+                    tangDeviation = projDist;
+                }
+            }
+        }
+        else if ((*it)->getTypeId() == Part::GeomArcOfEllipse::getClassTypeId()) {
+            const Part::GeomArcOfEllipse* aoe = static_cast<const Part::GeomArcOfEllipse*>((*it));
+
+            Base::Vector3d center = aoe->getCenter();
+
+            double a = aoe->getMajorRadius();
+            double b = aoe->getMinorRadius();
+            Base::Vector3d majdir = aoe->getMajorAxisDir();
+
+            double cf = sqrt(a * a - b * b);
+
+            Base::Vector3d focus1P = center + cf * majdir;
+            Base::Vector3d focus2P = center - cf * majdir;
+
+            Base::Vector3d norm = Base::Vector3d(Dir.y, -Dir.x).Normalize();
+
+            double distancetoline = norm * (tmpPos - focus1P);  // distance focus1 to line
+
+            Base::Vector3d focus1PMirrored =
+                focus1P + 2 * distancetoline * norm;  // mirror of focus1 with respect to the line
+
+            double error = fabs((focus1PMirrored - focus2P).Length() - 2 * a);
+
+            if (error < tangDeviation) {
+                tangId = i;
+                tangDeviation = error;
+            }
+
+            if (error < tangDeviation) {
+                double startAngle, endAngle;
+                aoe->getRange(startAngle, endAngle, /*emulateCCW=*/true);
+
+                double angle = Base::fmod(
+                    atan2(
+                        -aoe->getMajorRadius()
+                            * ((tmpPos.x - center.x) * majdir.y - (tmpPos.y - center.y) * majdir.x),
+                        aoe->getMinorRadius()
+                            * ((tmpPos.x - center.x) * majdir.x + (tmpPos.y - center.y) * majdir.y))
+                        - startAngle,
+                    2.f * M_PI);
+
+                while (angle < startAngle) {
+                    angle += 2 * D_PI;  // Bring it to range of arc
+                }
+
+                // if the point is on correct side of arc
+                if (angle <= endAngle) {  // Now need to check only one side
+                    tangId = i;
+                    tangDeviation = error;
+                }
+            }
+        }
+    }
+
+    if (tangId != GeoEnum::GeoUndef) {
+        if (tangId > getHighestCurveIndex()) {  // external Geometry
+            tangId = getHighestCurveIndex() - tangId;
+        }
+        // Suggest vertical constraint
+        constr.Type = Tangent;
+        constr.GeoId = tangId;
+        constr.PosId = Sketcher::PointPos::none;
+        suggestedConstraints.push_back(constr);
+    }
+
+    return suggestedConstraints.size();
+}
+
+void DrawSketchHandler::createAutoConstraints(const std::vector<AutoConstraint>& autoConstrs,
+                                              int geoId1,
+                                              Sketcher::PointPos posId1,
+                                              bool createowncommand /*= true*/)
+{
+    if (!sketchgui->Autoconstraints.getValue()) {
+        return;  // If Autoconstraints property is not set quit
+    }
+
+    if (!autoConstrs.empty()) {
+
+        if (createowncommand) {
+            // Open the Command
+            Gui::Command::openCommand(QT_TRANSLATE_NOOP("Command", "Add auto constraints"));
+        }
+
+        // Iterate through constraints
+        std::vector<AutoConstraint>::const_iterator it = autoConstrs.begin();
+        for (; it != autoConstrs.end(); ++it) {
+            int geoId2 = it->GeoId;
+
+            switch (it->Type) {
+                case Sketcher::Coincident: {
+                    if (posId1 == Sketcher::PointPos::none) {
+                        continue;
+                    }
+                    // If the auto constraint has a point create a coincident otherwise it is an
+                    // edge on a point
+                    Gui::cmdAppObjectArgs(
+                        sketchgui->getObject(),
+                        "addConstraint(Sketcher.Constraint('Coincident',%d,%d,%d,%d)) ",
+                        geoId1,
+                        static_cast<int>(posId1),
+                        it->GeoId,
+                        static_cast<int>(it->PosId));
+                } break;
+                case Sketcher::PointOnObject: {
+                    Sketcher::PointPos posId2 = it->PosId;
+                    if (posId1 == Sketcher::PointPos::none) {
+                        // Auto constraining an edge so swap parameters
+                        std::swap(geoId1, geoId2);
+                        std::swap(posId1, posId2);
+                    }
+
+                    Gui::cmdAppObjectArgs(
+                        sketchgui->getObject(),
+                        "addConstraint(Sketcher.Constraint('PointOnObject',%d,%d,%d)) ",
+                        geoId1,
+                        static_cast<int>(posId1),
+                        geoId2);
+                } break;
+                    // In special case of Horizontal/Vertical constraint, geoId2 is normally unused
+                    // and should be 'Constraint::GeoUndef' However it can be used as a way to
+                    // require the function to apply these constraints on another geometry In this
+                    // case the caller as to set geoId2, then it will be used as target instead of
+                    // geoId2
+                case Sketcher::Horizontal: {
+                    Gui::cmdAppObjectArgs(sketchgui->getObject(),
+                                          "addConstraint(Sketcher.Constraint('Horizontal',%d)) ",
+                                          geoId2 != GeoEnum::GeoUndef ? geoId2 : geoId1);
+                } break;
+                case Sketcher::Vertical: {
+                    Gui::cmdAppObjectArgs(sketchgui->getObject(),
+                                          "addConstraint(Sketcher.Constraint('Vertical',%d)) ",
+                                          geoId2 != GeoEnum::GeoUndef ? geoId2 : geoId1);
+                } break;
+                case Sketcher::Tangent: {
+                    Sketcher::SketchObject* Obj =
+                        static_cast<Sketcher::SketchObject*>(sketchgui->getObject());
+
+                    const Part::Geometry* geom1 = Obj->getGeometry(geoId1);
+                    const Part::Geometry* geom2 = Obj->getGeometry(it->GeoId);
+
+                    // ellipse tangency support using construction elements (lines)
+                    if (geom1 && geom2
+                        && (geom1->getTypeId() == Part::GeomEllipse::getClassTypeId()
+                            || geom2->getTypeId() == Part::GeomEllipse::getClassTypeId())) {
+
+                        if (geom1->getTypeId() != Part::GeomEllipse::getClassTypeId()) {
+                            std::swap(geoId1, geoId2);
+                        }
+
+                        // geoId1 is the ellipse
+                        geom1 = Obj->getGeometry(geoId1);
+                        geom2 = Obj->getGeometry(geoId2);
+
+                        if (geom2->getTypeId() == Part::GeomEllipse::getClassTypeId()
+                            || geom2->getTypeId() == Part::GeomArcOfEllipse::getClassTypeId()
+                            || geom2->getTypeId() == Part::GeomCircle::getClassTypeId()
+                            || geom2->getTypeId() == Part::GeomArcOfCircle::getClassTypeId()) {
+                            // in all these cases an intermediate element is needed
+                            makeTangentToEllipseviaNewPoint(
+                                Obj,
+                                static_cast<const Part::GeomEllipse*>(geom1),
+                                geom2,
+                                geoId1,
+                                geoId2);
+                            return;
+                        }
+                    }
+
+                    // arc of ellipse tangency support using external elements
+                    if (geom1 && geom2
+                        && (geom1->getTypeId() == Part::GeomArcOfEllipse::getClassTypeId()
+                            || geom2->getTypeId() == Part::GeomArcOfEllipse::getClassTypeId())) {
+
+                        if (geom1->getTypeId() != Part::GeomArcOfEllipse::getClassTypeId()) {
+                            std::swap(geoId1, geoId2);
+                        }
+
+                        // geoId1 is the arc of ellipse
+                        geom1 = Obj->getGeometry(geoId1);
+                        geom2 = Obj->getGeometry(geoId2);
+
+                        if (geom2->getTypeId() == Part::GeomArcOfEllipse::getClassTypeId()
+                            || geom2->getTypeId() == Part::GeomCircle::getClassTypeId()
+                            || geom2->getTypeId() == Part::GeomArcOfCircle::getClassTypeId()) {
+                            // in all these cases an intermediate element is needed
+                            makeTangentToArcOfEllipseviaNewPoint(
+                                Obj,
+                                static_cast<const Part::GeomArcOfEllipse*>(geom1),
+                                geom2,
+                                geoId1,
+                                geoId2);
+                            return;
+                        }
+                    }
+
+                    Gui::cmdAppObjectArgs(sketchgui->getObject(),
+                                          "addConstraint(Sketcher.Constraint('Tangent',%d, %d)) ",
+                                          geoId1,
+                                          it->GeoId);
+                } break;
+                default:
+                    break;
+            }
+
+            if (createowncommand) {
+                Gui::Command::commitCommand();
+            }
+            // Gui::Command::updateActive(); // There is already an recompute in each command
+            // creation, this is redundant.
+        }
+    }
+}
+
+void DrawSketchHandler::renderSuggestConstraintsCursor(
+    std::vector<AutoConstraint>& suggestedConstraints)
+{
+    std::vector<QPixmap> pixmaps = suggestedConstraintsPixmaps(suggestedConstraints);
+    addCursorTail(pixmaps);
+}
+
+void DrawSketchHandler::setPositionText(const Base::Vector2d& Pos, const SbString& text)
+{
+    ViewProviderSketchDrawSketchHandlerAttorney::setPositionText(*sketchgui, Pos, text);
+}
+
+
+void DrawSketchHandler::setPositionText(const Base::Vector2d& Pos)
+{
+    ViewProviderSketchDrawSketchHandlerAttorney::setPositionText(*sketchgui, Pos);
+}
+
+void DrawSketchHandler::resetPositionText()
+{
+    ViewProviderSketchDrawSketchHandlerAttorney::resetPositionText(*sketchgui);
+}
+
+void DrawSketchHandler::drawEdit(const std::vector<Base::Vector2d>& EditCurve)
+{
+    ViewProviderSketchDrawSketchHandlerAttorney::drawEdit(*sketchgui, EditCurve);
+}
+
+void DrawSketchHandler::drawEdit(const std::list<std::vector<Base::Vector2d>>& list)
+{
+    ViewProviderSketchDrawSketchHandlerAttorney::drawEdit(*sketchgui, list);
+}
+
+void DrawSketchHandler::drawEdit(const std::vector<Part::Geometry*>& geometries)
+{
+    static CurveConverter c;
+
+    auto list = c.toVector2DList(geometries);
+
+    drawEdit(list);
+}
+
+void DrawSketchHandler::drawPositionAtCursor(const Base::Vector2d& position)
+{
+    setPositionText(position);
+}
+
+void DrawSketchHandler::drawDirectionAtCursor(const Base::Vector2d& position,
+                                              const Base::Vector2d& origin)
+{
+    float length = (position - origin).Length();
+    float angle = (position - origin).GetAngle(Base::Vector2d(1.f, 0.f));
+
+    if (showCursorCoords()) {
+        SbString text;
+        std::string lengthString = lengthToDisplayFormat(length, 1);
+        std::string angleString = angleToDisplayFormat(angle * 180.0 / M_PI, 1);
+        text.sprintf(" (%s, %s)", lengthString.c_str(), angleString.c_str());
+        setPositionText(position, text);
+    }
+}
+
+void DrawSketchHandler::drawEditMarkers(const std::vector<Base::Vector2d>& EditMarkers,
+                                        unsigned int augmentationlevel)
+{
+    ViewProviderSketchDrawSketchHandlerAttorney::drawEditMarkers(*sketchgui,
+                                                                 EditMarkers,
+                                                                 augmentationlevel);
+}
+
+void DrawSketchHandler::setAxisPickStyle(bool on)
+{
+    ViewProviderSketchDrawSketchHandlerAttorney::setAxisPickStyle(*sketchgui, on);
+}
+
+void DrawSketchHandler::moveCursorToSketchPoint(Base::Vector2d point)
+{
+    ViewProviderSketchDrawSketchHandlerAttorney::moveCursorToSketchPoint(*sketchgui, point);
+}
+
+void DrawSketchHandler::preselectAtPoint(Base::Vector2d point)
+{
+    ViewProviderSketchDrawSketchHandlerAttorney::preselectAtPoint(*sketchgui, point);
+}
+
+int DrawSketchHandler::getPreselectPoint() const
+{
+    return ViewProviderSketchDrawSketchHandlerAttorney::getPreselectPoint(*sketchgui);
+}
+
+int DrawSketchHandler::getPreselectCurve() const
+{
+    return ViewProviderSketchDrawSketchHandlerAttorney::getPreselectCurve(*sketchgui);
+}
+
+int DrawSketchHandler::getPreselectCross() const
+{
+    return ViewProviderSketchDrawSketchHandlerAttorney::getPreselectCross(*sketchgui);
+}
+
+Sketcher::SketchObject* DrawSketchHandler::getSketchObject()
+{
+    return sketchgui->getSketchObject();
+}
+
+void DrawSketchHandler::setAngleSnapping(bool enable, Base::Vector2d referencePoint)
+{
+    ViewProviderSketchDrawSketchHandlerAttorney::setAngleSnapping(*sketchgui,
+                                                                  enable,
+                                                                  referencePoint);
+}
+
+void DrawSketchHandler::moveConstraint(int constNum, const Base::Vector2d& toPos)
+{
+    ViewProviderSketchDrawSketchHandlerAttorney::moveConstraint(*sketchgui, constNum, toPos);
+}